--- conflicted
+++ resolved
@@ -8,9 +8,6 @@
 import filodb.coordinator.NodeClusterActor.DatasetResourceSpec
 import filodb.core.DatasetRef
 import filodb.memory.data.Shutdown
-
-
-
 
 trait ShardAssignmentStrategy {
 
@@ -58,13 +55,8 @@
       .map(host => InetAddress.getByName(host).getHostName)
       .orElse(Some(InetAddress.getLocalHost.getHostName))
       .map(name => if (name.contains(".")) name.substring(0, name.indexOf('.')) else name)
-<<<<<<< HEAD
-      .flatMap(hostName => pat.findFirstIn(hostName).map(ordinal => (hostName, -Integer.parseInt(ordinal))))
-
-=======
       .flatMap(hostName =>
         Some((hostName, pat.findFirstIn(hostName).map(ordinal => -Integer.parseInt(ordinal)).getOrElse(-1))))
->>>>>>> ce3f434e
 
 
   override def shardAssignments(coord: ActorRef,
@@ -104,28 +96,6 @@
               numShardsPerHost + (if (ordinal < numExtraShardsToAssign) 1 else 0))
           } else
             (ordinal * numShardsPerHost, numShardsPerHost)
-<<<<<<< HEAD
-
-          val unassignedShardSet = mapper.unassignedShards.toSet
-          val potentialShardsMappedToThisCoordinator =
-            (firstShardThisNode until firstShardThisNode + numShardsThisHost).toList.
-              filter(unassignedShardSet.contains(_))
-
-          if(potentialShardsMappedToThisCoordinator.nonEmpty) {
-            logger.info("Using hostname resolution for shard mapping, mapping host={} to shards={}",
-              hostName, potentialShardsMappedToThisCoordinator)
-          }
-          potentialShardsMappedToThisCoordinator
-        case None                      =>
-          // Host name does not have the ordinal at the end like a stateful set needs to have, delegate to default
-          //strategy
-          logger.info(
-            "Falling back to DefaultShardAssignmentStrategy as hostname does not match k8s StatefulSet convention" +
-              " for coordinator {}", coord.path.address.host.getOrElse(InetAddress.getLocalHost.getHostName))
-          DefaultShardAssignmentStrategy.shardAssignments(coord, dataset, resources, mapper)
-      }
-=======
->>>>>>> ce3f434e
 
           val unassignedShardSet = mapper.unassignedShards.toSet
           val potentialShardsMappedToThisCoordinator =
