package filodb.coordinator.queryplanner

import com.typesafe.scalalogging.StrictLogging

import filodb.coordinator.queryplanner.LogicalPlanUtils._
import filodb.core.metadata.{Dataset, DatasetOptions, Schemas}
import filodb.core.query.{QueryConfig, QueryContext}
import filodb.query._
import filodb.query.exec._

/**
  * LongTimeRangePlanner knows about limited retention of raw data, and existence of downsampled data.
  * For any query that arrives beyond the retention period of raw data, it splits the query into
  * two time ranges - latest time range from raw data, and old time range from downsampled data.
  * It then stitches the subquery results to present top level query results for entire time range.
  *
  * @param rawClusterPlanner this planner (typically a SingleClusterPlanner) abstracts planning for raw cluster data
  * @param downsampleClusterPlanner this planner (typically a SingleClusterPlanner)
  *                                 abstracts planning for downsample cluster data
  * @param earliestRawTimestampFn the function that will provide millis timestamp of earliest sample that
  *                             would be available in the raw cluster
  * @param latestDownsampleTimestampFn the function that will provide millis timestamp of newest sample
  *                                    that would be available in the downsample cluster. This typically
  *                                    is not "now" because of the delay in population of downsampled data
  *                                    via spark job. If job is run every 6 hours,
  *                                    `(System.currentTimeMillis - 12.hours.toMillis)`
  *                                    may a function that could be passed. 12 hours to account for failures/reruns etc.
  * @param stitchDispatcher function to get the dispatcher for the stitch exec plan node
  */
  class LongTimeRangePlanner(rawClusterPlanner: QueryPlanner,
                             downsampleClusterPlanner: QueryPlanner,
                             earliestRawTimestampFn: => Long,
                             latestDownsampleTimestampFn: => Long,
                             stitchDispatcher: => PlanDispatcher,
                             val queryConfig: QueryConfig,
                             val dataset: Dataset) extends QueryPlanner
                             with PlannerHelper with StrictLogging {
  override val schemas: Schemas = Schemas(dataset.schema)
  override val dsOptions: DatasetOptions = schemas.part.options

  // scalastyle:off method.length
  private def materializePeriodicSeriesPlan(qContext: QueryContext, periodicSeriesPlan: PeriodicSeriesPlan) = {
    val earliestRawTime = earliestRawTimestampFn
    lazy val offsetMillis = LogicalPlanUtils.getOffsetMillis(periodicSeriesPlan)
    lazy val lookbackMs = LogicalPlanUtils.getLookBackMillis(periodicSeriesPlan).max
    lazy val startWithOffsetMs = periodicSeriesPlan.startMs - offsetMillis.max
    // For scalar binary operation queries like sum(rate(foo{job = "app"}[5m] offset 8d)) * 0.5
    lazy val endWithOffsetMs = periodicSeriesPlan.endMs - offsetMillis.max
    val execPlan = if (!periodicSeriesPlan.isRoutable)
      rawClusterPlanner.materialize(periodicSeriesPlan, qContext)
    else if (endWithOffsetMs < earliestRawTime) { // full time range in downsampled cluster
      logger.info("materializing against downsample cluster:: {}", qContext.origQueryParams)
      downsampleClusterPlanner.materialize(periodicSeriesPlan, qContext)
    } else if (startWithOffsetMs - lookbackMs >= earliestRawTime) { // full time range in raw cluster
      rawClusterPlanner.materialize(periodicSeriesPlan, qContext)
      // "(endWithOffsetMs - lookbackMs) < earliestRawTime" check is erroneous, we claim that we have
      // a long lookback only if the last lookback window overlaps with earliestRawTime, however, we
      // should check for ANY interval overalapping earliestRawTime. We
      // can happen with ANY lookback interval, not just the last one.
    } else if (
      endWithOffsetMs - lookbackMs < earliestRawTime || //TODO lookbacks can overlap in the middle intervals too
      LogicalPlan.hasSubqueryWithWindowing(periodicSeriesPlan)
    ) {
      // For subqueries and long lookback queries, we keep things simple by routing to
      // downsample cluster since dealing with lookback windows across raw/downsample
      // clusters is quite complex and is not in scope now. We omit recent instants for which downsample
      // cluster may not have complete data
      val lastDownsampleSampleTime = latestDownsampleTimestampFn
      val downsampleLp = if (endWithOffsetMs < lastDownsampleSampleTime) {
        periodicSeriesPlan
      } else {
        // TODO: can be a bug, suppose start=end and this is a query like:
        // avg_over_time(foo[7d]) or avg_over_time(foo[7d:1d])
        // these queries are not splittable by design and should keep their start and end the same
        // the queestion is only from which cluster: raw or downsample to pull potentially partial data
        // how does copyLogicalPlan with updated end changes the meanings of these queries entirely
        // Why not get rid of this else all together and just send original logical plan to downsample cluster?
        copyLogicalPlanWithUpdatedTimeRange(periodicSeriesPlan,
          TimeRange(periodicSeriesPlan.startMs, latestDownsampleTimestampFn + offsetMillis.min))
      }
      logger.info("materializing against downsample cluster:: {}", qContext.origQueryParams)
      downsampleClusterPlanner.materialize(downsampleLp, qContext)
    } else { // raw/downsample overlapping query without long lookback
      // Split the query between raw and downsample planners
      // Note - should never arrive here when start == end (so step never 0)
      require(periodicSeriesPlan.stepMs > 0, "Step was 0 when trying to split query between raw and downsample cluster")
      val numStepsInDownsample = (earliestRawTime - startWithOffsetMs + lookbackMs) / periodicSeriesPlan.stepMs
      val lastDownsampleInstant = periodicSeriesPlan.startMs + numStepsInDownsample * periodicSeriesPlan.stepMs
      val firstInstantInRaw = lastDownsampleInstant + periodicSeriesPlan.stepMs

      val downsampleLp = copyLogicalPlanWithUpdatedTimeRange(periodicSeriesPlan,
        TimeRange(periodicSeriesPlan.startMs, lastDownsampleInstant))
      val downsampleEp = downsampleClusterPlanner.materialize(downsampleLp, qContext)
      logger.info("materializing against downsample cluster:: {}", qContext.origQueryParams)

      val rawLp = copyLogicalPlanWithUpdatedTimeRange(periodicSeriesPlan, TimeRange(firstInstantInRaw,
        periodicSeriesPlan.endMs))
      val rawEp = rawClusterPlanner.materialize(rawLp, qContext)
      StitchRvsExec(qContext, stitchDispatcher, Seq(rawEp, downsampleEp))
    }
    PlanResult(Seq(execPlan), false)
  }
  // scalastyle:on method.length

  def rawClusterMaterialize(qContext: QueryContext, logicalPlan: LogicalPlan): PlanResult = {
    PlanResult(Seq(rawClusterPlanner.materialize(logicalPlan, qContext)))
  }

  // scalastyle:off cyclomatic.complexity
  override def walkLogicalPlanTree(logicalPlan: LogicalPlan, qContext: QueryContext): PlanResult = {

    if (!LogicalPlanUtils.hasBinaryJoin(logicalPlan)) {
      logicalPlan match {
        case p: PeriodicSeriesPlan         => materializePeriodicSeriesPlan(qContext, p)
        case _: LabelValues |
             _: ApplyLimitFunction |
             _: SeriesKeysByFilters |
             _: ApplyInstantFunctionRaw |
             _: RawSeries |
<<<<<<< HEAD
             _: LabelCardinality |
             _: LabelNames => rawClusterMaterialize(qContext, logicalPlan)
=======
             _: LabelNames |
             _: LabelCardinality           => rawClusterMaterialize(qContext, logicalPlan)
>>>>>>> ad4d6d86
      }
    }
    else logicalPlan match {
      case lp: RawSeries                   => rawClusterMaterialize(qContext, lp)
      case lp: RawChunkMeta                => rawClusterMaterialize(qContext, lp)
      case lp: PeriodicSeries              => materializePeriodicSeriesPlan(qContext, lp)
      case lp: PeriodicSeriesWithWindowing => materializePeriodicSeriesPlan(qContext, lp)
      case lp: ApplyInstantFunction        => materializeApplyInstantFunction(qContext, lp)
      case lp: ApplyInstantFunctionRaw     => materializeApplyInstantFunctionRaw(qContext, lp)
      case lp: Aggregate                   => materializeAggregate(qContext, lp)
      case lp: BinaryJoin                  => materializeBinaryJoin(qContext, lp)
      case lp: ScalarVectorBinaryOperation => materializeScalarVectorBinOp(qContext, lp)
      case lp: LabelValues                 => rawClusterMaterialize(qContext, lp)
      case lp: SeriesKeysByFilters         => rawClusterMaterialize(qContext, lp)
      case lp: ApplyMiscellaneousFunction  => materializeApplyMiscellaneousFunction(qContext, lp)
      case lp: ApplySortFunction           => materializeApplySortFunction(qContext, lp)
      case lp: ScalarVaryingDoublePlan     => materializeScalarPlan(qContext, lp)
      case lp: ScalarTimeBasedPlan         => materializeScalarTimeBased(qContext, lp)
      case lp: VectorPlan                  => materializeVectorPlan(qContext, lp)
      case lp: ScalarFixedDoublePlan       => materializeFixedScalar(qContext, lp)
      case lp: ApplyAbsentFunction         => materializeAbsentFunction(qContext, lp)
      case lp: ScalarBinaryOperation       => materializeScalarBinaryOperation(qContext, lp)
      case lp: SubqueryWithWindowing       => materializePeriodicSeriesPlan(qContext, lp)
      case lp: TopLevelSubquery            => materializeTopLevelSubquery(qContext, lp)
      case lp: ApplyLimitFunction          => rawClusterMaterialize(qContext, lp)
      case lp: LabelNames                  => rawClusterMaterialize(qContext, lp)
      case lp: LabelCardinality            => rawClusterMaterialize(qContext, lp)
    }
    // scalastyle:on cyclomatic.complexity
  }

  override def materialize(logicalPlan: LogicalPlan, qContext: QueryContext): ExecPlan = {
    walkLogicalPlanTree(logicalPlan, qContext).plans.head
  }
}<|MERGE_RESOLUTION|>--- conflicted
+++ resolved
@@ -117,13 +117,9 @@
              _: SeriesKeysByFilters |
              _: ApplyInstantFunctionRaw |
              _: RawSeries |
-<<<<<<< HEAD
-             _: LabelCardinality |
-             _: LabelNames => rawClusterMaterialize(qContext, logicalPlan)
-=======
              _: LabelNames |
              _: LabelCardinality           => rawClusterMaterialize(qContext, logicalPlan)
->>>>>>> ad4d6d86
+
       }
     }
     else logicalPlan match {
