--- conflicted
+++ resolved
@@ -31,14 +31,9 @@
 
   private val blockStore = new PageAlignedBlockManager(100 * 1024 * 1024,
     new MemoryStats(Map("test"-> "test")), reclaimer, 1)
-<<<<<<< HEAD
-  protected val bufferPool = new WriteBufferPool(memFactory, dataset2, TestData.storeConf)
-  private val ingestBlockHolder = new BlockMemFactory(blockStore, None, dataset2.blockMetaSize, dummyContext, true)
-=======
   protected val bufferPool = new WriteBufferPool(memFactory, dataset2.schema.data, TestData.storeConf)
   private val ingestBlockHolder = new BlockMemFactory(blockStore, None, dataset2.schema.data.blockMetaSize,
                                     dummyContext, true)
->>>>>>> b1a2f4e1
 
   val builder = new RecordBuilder(memFactory)
   val partSet = PartitionSet.empty()
