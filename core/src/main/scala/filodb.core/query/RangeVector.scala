package filodb.core.query

import com.typesafe.scalalogging.StrictLogging
import kamon.Kamon
import org.joda.time.DateTime

import filodb.core.binaryrecord.BinaryRecord
import filodb.core.binaryrecord2.{MapItemConsumer, RecordBuilder, RecordContainer, RecordSchema}
import filodb.core.metadata.Column
import filodb.core.metadata.Column.ColumnType._
import filodb.core.store._
import filodb.memory.{MemFactory, UTF8StringMedium}
import filodb.memory.data.OffheapLFSortedIDMap
import filodb.memory.format.{RowReader, ZeroCopyUTF8String => UTF8Str}

/**
  * Identifier for a single RangeVector
  */
trait RangeVectorKey extends java.io.Serializable {
  def labelValues: Map[UTF8Str, UTF8Str]
  def sourceShards: Seq[Int]
  override def toString: String = s"/shard:${sourceShards.mkString(",")}/$labelValues"
}

class SeqMapConsumer extends MapItemConsumer {
  val pairs = new collection.mutable.ArrayBuffer[(UTF8Str, UTF8Str)]
  def consume(keyBase: Any, keyOffset: Long, valueBase: Any, valueOffset: Long, index: Int): Unit = {
    val keyUtf8 = new UTF8Str(keyBase, keyOffset + 2, UTF8StringMedium.numBytes(keyBase, keyOffset))
    val valUtf8 = new UTF8Str(valueBase, valueOffset + 2, UTF8StringMedium.numBytes(valueBase, valueOffset))
    pairs += (keyUtf8 -> valUtf8)
  }
}

/**
  * Range Vector Key backed by a BinaryRecord v2 partition key, which is basically a pointer to memory on or offheap.
  */
final case class PartitionRangeVectorKey(partBase: Array[Byte],
                                         partOffset: Long,
                                         partSchema: RecordSchema,
                                         partKeyCols: Seq[ColumnInfo],
                                         sourceShard: Int,
                                         groupNum: Int) extends RangeVectorKey {
  override def sourceShards: Seq[Int] = Seq(sourceShard)
  def labelValues: Map[UTF8Str, UTF8Str] = {
    partKeyCols.zipWithIndex.flatMap { case (c, pos) =>
      c.colType match {
        case StringColumn => Seq(UTF8Str(c.name) -> partSchema.asZCUTF8Str(partBase, partOffset, pos))
        case IntColumn    => Seq(UTF8Str(c.name) -> UTF8Str(partSchema.getInt(partBase, partOffset, pos).toString))
        case LongColumn   => Seq(UTF8Str(c.name) -> UTF8Str(partSchema.getLong(partBase, partOffset, pos).toString))
        case MapColumn    => val consumer = new SeqMapConsumer
          partSchema.consumeMapItems(partBase, partOffset, pos, consumer)
          consumer.pairs
        case _            => throw new UnsupportedOperationException("Not supported yet")
      }
    }.toMap
  }
  override def toString: String = s"/shard:$sourceShard/${partSchema.stringify(partBase, partOffset)} [grp$groupNum]"
}

final case class CustomRangeVectorKey(labelValues: Map[UTF8Str, UTF8Str]) extends RangeVectorKey {
  val sourceShards: Seq[Int] = Nil
}

object CustomRangeVectorKey {
  def fromZcUtf8(str: UTF8Str): CustomRangeVectorKey = {
    CustomRangeVectorKey(str.asNewString.split("\u03BC").map(_.split("\u03C0")).filter(_.length == 2).map { lv =>
      UTF8Str(lv(0)) -> UTF8Str(lv(1))
    }.toMap)
  }

  def toZcUtf8(rvk: RangeVectorKey): UTF8Str = {
    // TODO can we optimize this further? Can we use a binary field in the row-reader ?
    val str = rvk.labelValues.toSeq.map(lv=>s"${lv._1.asNewString}\u03C0${lv._2.asNewString}").sorted.mkString("\u03BC")
    UTF8Str(str)
  }

  val emptyAsZcUtf8 = toZcUtf8(CustomRangeVectorKey(Map.empty))
}

/**
  * Represents a single result of any FiloDB Query.
  */
trait RangeVector {
  def key: RangeVectorKey
  def rows: Iterator[RowReader]
}

// First column of columnIDs should be the timestamp column
final case class RawDataRangeVector(key: RangeVectorKey,
                                    val partition: ReadablePartition,
                                    chunkMethod: ChunkScanMethod,
                                    columnIDs: Array[Int]) extends RangeVector {
  // Iterators are stateful, for correct reuse make this a def
  def rows: Iterator[RowReader] = partition.timeRangeRows(chunkMethod, columnIDs)

  // Obtain ChunkSetInfos from specific window of time from partition
  def chunkInfos(windowStart: Long, windowEnd: Long): ChunkInfoIterator = partition.infos(windowStart, windowEnd)

  def timestampColID: Int = partition.dataset.timestampColID
  // the query engine is based around one main data column to query, so it will always be the second column passed in
  def valueColID: Int = columnIDs(1)
}

/**
  * A RangeVector designed to return one row per ChunkSetInfo, with the following schema:
  * ID (Long), NumRows (Int), startTime (Long), endTime (Long), numBytes(I) of chunk, readerclass of chunk
  * @param column the Column to return detailed chunk info about, must be a DataColumn
  */
final case class ChunkInfoRangeVector(key: RangeVectorKey,
                                      partition: ReadablePartition,
                                      chunkMethod: ChunkScanMethod,
                                      column: Column) extends RangeVector {
  val reader = new ChunkInfoRowReader(column)
  // Iterators are stateful, for correct reuse make this a def
  def rows: Iterator[RowReader] = partition.infos(chunkMethod).map { info =>
    reader.setInfo(info)
    reader
  }
}

/**
  * SerializableRangeVector represents a RangeVector that can be serialized over the wire.
  * RecordContainers may be shared amongst all the SRV's from a single Result to minimize space and heap usage --
  *   this is the reason for the startRecordNo, the row # of the first container.
  * PLEASE PLEASE use Kryo to serialize this as it will make sure the single shared RecordContainer is
  * only serialized once as a single instance.
  */
final class SerializableRangeVector(val key: RangeVectorKey,
                                    val numRows: Int,
                                    containers: Seq[RecordContainer],
                                    val schema: RecordSchema,
                                    startRecordNo: Int) extends RangeVector with java.io.Serializable {
  // Possible for records to spill across containers, so we read from all containers
  override def rows: Iterator[RowReader] =
    containers.toIterator.flatMap(_.iterate(schema)).drop(startRecordNo).take(numRows)

  /**
    * Pretty prints all the elements into strings using record schema
    */
  def prettyPrint(formatTime: Boolean = true): String = {
    val curTime = System.currentTimeMillis
    key.toString + "\n\t" +
      rows.map {
        case br: BinaryRecord if br.isEmpty =>  "\t<empty>"
        case reader =>
          val firstCol = if (formatTime && schema.isTimeSeries) {
            val timeStamp = reader.getLong(0)
            s"${new DateTime(timeStamp).toString()} (${(curTime - timeStamp)/1000}s ago) $timeStamp"
          } else {
            schema.columnTypes(0) match {
              case BinaryRecordColumn => schema.stringify(reader.getBlobBase(0), reader.getBlobOffset(0))
              case _ => reader.getAny(0).toString
            }
          }
          (firstCol +: (1 until schema.numColumns).map(reader.getAny(_).toString)).mkString("\t")
      }.mkString("\n\t") + "\n"
  }
}

object SerializableRangeVector extends StrictLogging {
  import filodb.core._

  val queryResultBytes = Kamon.histogram("query-engine-result-bytes")

  /**
    * Creates a SerializableRangeVector out of another RangeVector by sharing a previously used RecordBuilder.
    * The most efficient option when you need to create multiple SRVs as the containers are automatically
    * shared correctly.
    * The containers are sent whole as most likely more than one would be sent, so they should mostly be packed.
    */
  def apply(rv: RangeVector,
            builder: RecordBuilder,
            schema: RecordSchema): SerializableRangeVector = {
    var numRows = 0
    val oldContainerOpt = builder.currentContainer
    val startRecordNo = oldContainerOpt.map(_.numRecords).getOrElse(0)
    // Important TODO / TechDebt: We need to replace Iterators with cursors to better control
    // the chunk iteration, lock acquisition and release. This is much needed for safe memory access.
    try {
      OffheapLFSortedIDMap.validateNoSharedLocks()
      val rows = rv.rows
      while (rows.hasNext) {
        numRows += 1
        builder.addFromReader(rows.next)
      }
    } finally {
      // When the query is done, clean up lingering shared locks caused by iterator limit.
      OffheapLFSortedIDMap.releaseAllSharedLocks()
    }
    // If there weren't containers before, then take all of them.  If there were, discard earlier ones, just
    // start with the most recent one we started adding to
    val containers = oldContainerOpt match {
      case None                 => builder.allContainers
      case Some(firstContainer) => builder.allContainers.dropWhile(_ != firstContainer)
    }
    new SerializableRangeVector(rv.key, numRows, containers, schema, startRecordNo)
  }

  /**
<<<<<<< HEAD
   * Creates a SerializableRangeVector out of another RV and ColumnInfo schema.  Convenient but no sharing.
   * Since it wastes space when working with multiple RVs, should be used mostly for testing.
   */
=======
    * Creates a SerializableRangeVector out of another RV and ColumnInfo schema.  Convenient but no sharing.
    * Since it wastes space when working with multiple RVs, should be used mostly for testing.
    */
>>>>>>> 7a25bfc9
  def apply(rv: RangeVector, cols: Seq[ColumnInfo]): SerializableRangeVector = {
    val schema = toSchema(cols)
    apply(rv, toBuilder(schema), schema)
  }

  // TODO: make this configurable....
  val MaxContainerSize = 4096    // 4KB allows for roughly 200 time/value samples

  // Reuse RecordSchemas as there aren't too many schemas
  val SchemaCacheSize = 100
  val schemaCache = concurrentCache[Seq[ColumnInfo], RecordSchema](SchemaCacheSize)

  def toSchema(colSchema: Seq[ColumnInfo], brColInfos: Map[Int, Seq[ColumnInfo]] = Map.empty): RecordSchema = {
    val brSchemas = brColInfos.mapValues(toSchema(_))
    schemaCache.getOrElseUpdate(colSchema, { cols => new RecordSchema(columns = cols, brSchema = brSchemas) })
  }

  def toBuilder(schema: RecordSchema): RecordBuilder =
    new RecordBuilder(MemFactory.onHeapFactory, schema, MaxContainerSize)
}

final case class IteratorBackedRangeVector(key: RangeVectorKey,
                                           rows: Iterator[RowReader]) extends RangeVector<|MERGE_RESOLUTION|>--- conflicted
+++ resolved
@@ -197,15 +197,9 @@
   }
 
   /**
-<<<<<<< HEAD
-   * Creates a SerializableRangeVector out of another RV and ColumnInfo schema.  Convenient but no sharing.
-   * Since it wastes space when working with multiple RVs, should be used mostly for testing.
-   */
-=======
     * Creates a SerializableRangeVector out of another RV and ColumnInfo schema.  Convenient but no sharing.
     * Since it wastes space when working with multiple RVs, should be used mostly for testing.
     */
->>>>>>> 7a25bfc9
   def apply(rv: RangeVector, cols: Seq[ColumnInfo]): SerializableRangeVector = {
     val schema = toSchema(cols)
     apply(rv, toBuilder(schema), schema)
