package filodb.query

import enumeratum.{Enum, EnumEntry}

//scalastyle:off
sealed abstract class InstantFunctionId(override val entryName: String) extends EnumEntry

object InstantFunctionId extends Enum[InstantFunctionId] {
  val values = findValues

  case object Abs extends InstantFunctionId("abs")

  case object Absent extends InstantFunctionId("absent")

  case object Ceil extends InstantFunctionId("ceil")

  case object ClampMax extends InstantFunctionId("clamp_max")

  case object ClampMin extends InstantFunctionId("clamp_min")

  case object Exp extends InstantFunctionId("exp")

  case object Floor extends InstantFunctionId("floor")

  case object HistogramQuantile extends InstantFunctionId("histogram_quantile")

  case object HistogramMaxQuantile extends InstantFunctionId("histogram_max_quantile")

  case object HistogramBucket extends InstantFunctionId("histogram_bucket")

  case object Ln extends InstantFunctionId("ln")

  case object Log10 extends InstantFunctionId("log10")

  case object Log2 extends InstantFunctionId("log2")

  case object Round extends InstantFunctionId("round")

  case object Sqrt extends InstantFunctionId("sqrt")

  case object DaysInMonth extends InstantFunctionId("days_in_month")

  case object DayOfMonth extends InstantFunctionId("day_of_month")

  case object DayOfWeek extends InstantFunctionId("day_of_week")

  case object Hour extends InstantFunctionId("hour")

  case object Minute extends InstantFunctionId("minute")

  case object Month extends InstantFunctionId("month")

  case object Year extends InstantFunctionId("year")

  // TODO time, vector, scalar
}

sealed abstract class RangeFunctionId(override val entryName: String) extends EnumEntry

object RangeFunctionId extends Enum[RangeFunctionId] {
  val values = findValues

  case object AvgOverTime extends RangeFunctionId("avg_over_time")

  case object Changes extends RangeFunctionId("changes")

  case object CountOverTime extends RangeFunctionId("count_over_time")

  case object Delta extends RangeFunctionId("delta")

  case object Deriv extends RangeFunctionId("deriv")

  case object HoltWinters extends RangeFunctionId("holt_winters")

  case object Idelta extends RangeFunctionId("idelta")

  case object Increase extends RangeFunctionId("increase")

  case object Irate extends RangeFunctionId("irate")

  case object MaxOverTime extends RangeFunctionId("max_over_time")

  case object MinOverTime extends RangeFunctionId("min_over_time")

  case object PredictLinear extends RangeFunctionId("predict_linear")

  case object QuantileOverTime extends RangeFunctionId("quantile_over_time")

  case object Rate extends RangeFunctionId("rate")

  case object Resets extends RangeFunctionId("resets")

  case object StdDevOverTime extends RangeFunctionId("stddev_over_time")

  case object StdVarOverTime extends RangeFunctionId("stdvar_over_time")

  case object SumOverTime extends RangeFunctionId("sum_over_time")
}

sealed abstract class FiloFunctionId(override val entryName: String) extends EnumEntry

object FiloFunctionId extends Enum[FiloFunctionId] {
  val values = findValues

  case object ChunkMetaAll extends FiloFunctionId("_filodb_chunkmeta_all")
}

sealed abstract class AggregationOperator(override val entryName: String) extends EnumEntry

object AggregationOperator extends Enum[AggregationOperator] {
  val values = findValues

  case object Avg extends AggregationOperator("avg")

  case object Count extends AggregationOperator("count")

  case object Sum extends AggregationOperator("sum")

  case object Min extends AggregationOperator("min")

  case object Max extends AggregationOperator("max")

  case object Stddev extends AggregationOperator("stddev")

  case object Stdvar extends AggregationOperator("stdvar")

  case object TopK extends AggregationOperator("topk")

  case object BottomK extends AggregationOperator("bottomk")

  case object CountValues extends AggregationOperator("count_values")

  case object Quantile extends AggregationOperator("quantile")

}

sealed abstract class BinaryOperator extends EnumEntry {
  def precedence: Int
  def isRightAssociative : Boolean
}

sealed class MathOperator (val precedence: Int = 0, val isRightAssociative: Boolean = false) extends BinaryOperator

sealed class SetOperator(val precedence: Int = 0, val isRightAssociative: Boolean = false) extends BinaryOperator

sealed class ComparisonOperator(val precedence: Int = 0, val isRightAssociative: Boolean = false) extends BinaryOperator

object BinaryOperator extends Enum[BinaryOperator] {
  val values = findValues
  case object SUB extends MathOperator(4)

  case object ADD extends MathOperator(4)

  case object MUL extends MathOperator(5)

  case object MOD extends MathOperator(5)

  case object DIV extends MathOperator(5)

  case object POW extends MathOperator(6, true)

  case object LAND extends SetOperator(2)

  case object LOR extends SetOperator(1)

  case object LUnless extends SetOperator(2)

  case object EQL extends ComparisonOperator(3)

  case object NEQ extends ComparisonOperator(3)

  case object LTE extends ComparisonOperator(3)

  case object LSS extends ComparisonOperator(3)

  case object GTE extends ComparisonOperator(3)

  case object GTR extends ComparisonOperator(3)

  case object EQL_BOOL extends ComparisonOperator(3)

  case object NEQ_BOOL extends ComparisonOperator(3)

  case object LTE_BOOL extends ComparisonOperator(3)

  case object LSS_BOOL extends ComparisonOperator(3)

  case object GTE_BOOL extends ComparisonOperator(3)

  case object GTR_BOOL extends ComparisonOperator(3)

  case object EQLRegex extends BinaryOperator { // FIXME when implemented
    override def precedence: Int = 0
    override def isRightAssociative: Boolean = false
  }

  case object NEQRegex extends BinaryOperator { // FIXME when implemented
    override def precedence: Int = 0
    override def isRightAssociative: Boolean = false
  }
}

sealed trait Cardinality extends EnumEntry

object Cardinality extends Enum[Cardinality] {
  val values = findValues

  case object OneToOne extends Cardinality

  case object OneToMany extends Cardinality

  case object ManyToOne extends Cardinality

  case object ManyToMany extends Cardinality

}

sealed abstract class MiscellaneousFunctionId(override val entryName: String) extends EnumEntry

object MiscellaneousFunctionId extends Enum[MiscellaneousFunctionId] {
  val values = findValues

  case object LabelReplace extends MiscellaneousFunctionId("label_replace")

  case object LabelJoin extends MiscellaneousFunctionId("label_join")

  case object Timestamp extends MiscellaneousFunctionId("timestamp")


<<<<<<< HEAD
  case object Timestamp extends MiscellaneousFunctionId("timestamp")

  case object Year extends MiscellaneousFunctionId("year")
=======
}

sealed abstract class SortFunctionId(override val entryName: String) extends EnumEntry

object SortFunctionId extends Enum[SortFunctionId] {
  val values = findValues
  case object Sort extends SortFunctionId("sort")
>>>>>>> b1a2f4e1

  case object SortDesc extends SortFunctionId("sort_desc")
}

sealed abstract class SortFunctionId(override val entryName: String) extends EnumEntry

object SortFunctionId extends Enum[SortFunctionId] {
  val values = findValues
  case object Sort extends SortFunctionId("sort")

  case object SortDesc extends SortFunctionId("sort_desc")
}


//scalastyle:on
<|MERGE_RESOLUTION|>--- conflicted
+++ resolved
@@ -225,13 +225,6 @@
   case object LabelJoin extends MiscellaneousFunctionId("label_join")
 
   case object Timestamp extends MiscellaneousFunctionId("timestamp")
-
-
-<<<<<<< HEAD
-  case object Timestamp extends MiscellaneousFunctionId("timestamp")
-
-  case object Year extends MiscellaneousFunctionId("year")
-=======
 }
 
 sealed abstract class SortFunctionId(override val entryName: String) extends EnumEntry
@@ -239,19 +232,9 @@
 object SortFunctionId extends Enum[SortFunctionId] {
   val values = findValues
   case object Sort extends SortFunctionId("sort")
->>>>>>> b1a2f4e1
 
   case object SortDesc extends SortFunctionId("sort_desc")
 }
 
-sealed abstract class SortFunctionId(override val entryName: String) extends EnumEntry
-
-object SortFunctionId extends Enum[SortFunctionId] {
-  val values = findValues
-  case object Sort extends SortFunctionId("sort")
-
-  case object SortDesc extends SortFunctionId("sort_desc")
-}
-
 
 //scalastyle:on
