package filodb.query.exec

import scala.collection.mutable.ArrayBuffer
import scala.util.control.NonFatal

import kamon.Kamon
import kamon.metric.MeasurementUnit
import monix.eval.Task
import monix.execution.Scheduler
import monix.reactive.{Observable, Pipe}

import filodb.core.DatasetRef
import filodb.core.binaryrecord2.RecordSchema
import filodb.core.memstore.{FiloSchedulers, SchemaMismatch}
import filodb.core.memstore.FiloSchedulers.QuerySchedName
import filodb.core.query._
import filodb.core.store.ChunkSource
import filodb.memory.format.RowReader
import filodb.query._
import filodb.query.Query.qLogger

/**
 * The observable of vectors and the schema that is returned by ExecPlan doExecute
 */
final case class ExecResult(rvs: Observable[RangeVector], schema: Task[ResultSchema])

/**
  * This is the Execution Plan tree node interface.
  * ExecPlan nodes form a tree. Each leaf node in the tree
  * translates to a data extraction sub-query. Execution of
  * non-leaf nodes triggers a scatter-gather operation followed
  * by composition of results. Root node returns the result
  * of the entire query.
  *
  * Association to RangeVectorTransformer objects allow each node
  * to perform data transformations closer to the
  * source node and minimize data movement over the wire.
  *
  * Convention is for all concrete subclasses of ExecPlan to
  * end with 'Exec' for easy identification
  */
trait ExecPlan extends QueryCommand {
  /**
    * Query Processing parameters
    */
  def queryContext: QueryContext

  /**
    * Throw error if the size of the resultset is greater than Limit
    * Take first n (limit) elements if the flag is false. Applicable for Metadata Queries
    * It is not in QueryContext since for some queries it should be false
    */
  def enforceSampleLimit: Boolean = true

  /**
   * Default max size of the record containers created for the ExecPlan. Specific ExecPlans may choose to override and
   * use different values
   *
   * @return
   */
  def maxRecordContainerSize: Int = SerializedRangeVector.MaxContainerSize

  /**
    * Child execution plans representing sub-queries
    */
  def children: Seq[ExecPlan]

  def dataset: DatasetRef

  /**
    * The dispatcher is used to dispatch the ExecPlan
    * to the node where it will be executed. The Query Engine
    * will supply this parameter
    */
  def dispatcher: PlanDispatcher

  /**
    * The list of RangeVector transformations that will be done
    * after the doExecute method results are obtained. This
    * can be used to perform data transformations closer to the
    * source node and minimize data movement over the wire.
    */
  val rangeVectorTransformers = new ArrayBuffer[RangeVectorTransformer]()

  final def addRangeVectorTransformer(mapper: RangeVectorTransformer): Unit = {
    rangeVectorTransformers += mapper
  }

  protected def allTransformers: Seq[RangeVectorTransformer] = rangeVectorTransformers

  /**
<<<<<<< HEAD
    * Facade for the execution orchestration of the plan sub-tree
    * starting from this node.
    *
    * The return Task must be "run" for execution to ensue. See
    * Monix documentation for further information on Task.
    * This first invokes the doExecute abstract method, then applies
    * the RangeVectorMappers associated with this plan node.
    *
    * The returned task can be used to perform post-execution steps
    * such as sending off an asynchronous response message etc.
    *
    * Typically the caller creates the QuerySession parameter object. Remember
    * that the creator is also responsible for closing it with
    * `returnTask.guarantee(Task.eval(querySession.close()))`
    *
    */
=======
   * Facade for the execution orchestration of the plan sub-tree
   * starting from this node.
   *
   * This first invokes the doExecute abstract method, then applies
   * the RangeVectorMappers associated with this plan node.
   *
   * The response is a stream of StreamQueryResponse Observable which can
   * be streamed out to the wire, or processed as optimally appropriate.
   * The advantage of using this over `execute` is that this method uses
   * much less memory than when converted to a fat response object.
   *
   * Typically the caller creates the QuerySession parameter object. Remember
   * that the creator is also responsible for closing it with
   * `returnObservable.guarantee(Task.eval(querySession.close()))`
   *
   */
  // scalastyle:off method.length
  def executeStreaming(source: ChunkSource,
                       querySession: QuerySession)
                       (implicit sched: Scheduler): Observable[StreamQueryResponse] = {

    val startExecute = querySession.qContext.submitTime

    val span = Kamon.currentSpan()
    // NOTE: we launch the preparatory steps as a Task too.  This is important because scanPartitions,
    // Lucene index lookup, and On-Demand Paging orchestration work could suck up nontrivial time and
    // we don't want these to happen in a single thread.

    // Step 1: initiate doExecute pipeline: make result schema and set up the async monix pipeline to create RVs
    lazy val step1: Task[ExecResult] = Task.evalAsync {
      // avoid any work when plan has waited in executor queue for long
      queryContext.checkQueryTimeout(s"step1-${this.getClass.getSimpleName}")
      span.mark(s"execute-step1-start-${getClass.getSimpleName}")
      FiloSchedulers.assertThreadName(QuerySchedName)
      // Please note that the following needs to be wrapped inside `runWithSpan` so that the context will be propagated
      // across threads. Note that task/observable will not run on the thread where span is present since
      // kamon uses thread-locals.
      // Dont finish span since this code didnt create it
      Kamon.runWithSpan(span, false) {
        val doEx = doExecute(source, querySession)
        Kamon.histogram("query-execute-time-elapsed-step1-done",
          MeasurementUnit.time.milliseconds)
          .withTag("plan", getClass.getSimpleName)
          .record(Math.max(0, System.currentTimeMillis - startExecute))
        span.mark(s"execute-step1-end-${getClass.getSimpleName}")
        doEx
      }
    }

    // Step 2: Append transformer execution to step1 result, materialize the final result
    def step2(res: ExecResult): Observable[StreamQueryResponse] = {
      val task = res.schema.map { resSchema =>
        // avoid any work when plan has waited in executor queue for long
        queryContext.checkQueryTimeout(s"step2-${this.getClass.getSimpleName}")
        Kamon.histogram("query-execute-time-elapsed-step2-start", MeasurementUnit.time.milliseconds)
          .withTag("plan", getClass.getSimpleName)
          .record(Math.max(0, System.currentTimeMillis - startExecute))
        FiloSchedulers.assertThreadName(QuerySchedName)
        val finalRes = allTransformers.foldLeft((res.rvs, resSchema)) { (acc, transf) =>
          val paramRangeVector: Seq[Observable[ScalarRangeVector]] =
            transf.funcParams.map(_.getResult(querySession, source))
          val resultSchema : ResultSchema = acc._2
          if (resultSchema == ResultSchema.empty && (!transf.canHandleEmptySchemas)) {
            // It is possible a null schema is returned (due to no time series). In that case just skip the
            // transformers that cannot handle empty results
            (acc._1, resultSchema)
          } else {
            val rangeVector : Observable[RangeVector] = transf.apply(
              acc._1, querySession, queryContext.plannerParams.sampleLimit, acc._2, paramRangeVector
            )
            val schema = transf.schema(resultSchema)
            (rangeVector, schema)
          }
        }
        if (finalRes._2 == ResultSchema.empty) {
          Observable.fromIterable(Seq(StreamQueryResultHeader(queryContext.queryId, finalRes._2),
            StreamQueryResultFooter(queryContext.queryId, querySession.queryStats,
              querySession.resultCouldBePartial, querySession.partialResultsReason)))
        } else {
          val recSchema = SerializedRangeVector.toSchema(finalRes._2.columns, finalRes._2.brSchemas)
          Kamon
            .histogram(
              "query-execute-time-elapsed-step2-transformer-pipeline-setup",
              MeasurementUnit.time.milliseconds
            )
            .withTag("plan", getClass.getSimpleName)
            .record(Math.max(0, System.currentTimeMillis - startExecute))
          makeResult(finalRes._1, recSchema, finalRes._2)
        }
      }
      Observable.fromTask(task).flatten
    }

    def makeResult(rv: Observable[RangeVector], recordSchema: RecordSchema,
                   resultSchema: ResultSchema): Observable[StreamQueryResponse] = {
      @volatile var numResultSamples = 0 // BEWARE - do not modify concurrently!!
      @volatile var resultSize = 0L
      val queryResults = rv.doOnStart(_ => Task.eval(span.mark("before-first-materialized-result-rv")))
        .map {
          case srvable: SerializableRangeVector => srvable
          case rv: RangeVector =>
            // materialize, and limit rows per RV
            val execPlanString = queryWithPlanName(queryContext)
            val builder = SerializedRangeVector.newBuilder()
            val srv = SerializedRangeVector(rv, builder, recordSchema, execPlanString)
            if (rv.outputRange.isEmpty)
              qLogger.debug(s"Empty rangevector found. Rv class is:  ${rv.getClass.getSimpleName}, " +
                s"execPlan is: $execPlanString, execPlan children ${this.children}")
            srv
        }
        .map { srv =>
          numResultSamples += srv.numRowsSerialized
          // fail the query instead of limiting range vectors and returning incomplete/inaccurate results
          if (enforceSampleLimit && numResultSamples > queryContext.plannerParams.sampleLimit)
            throw new BadQueryException(s"This query results in more than ${queryContext.plannerParams.
              sampleLimit} samples. Try applying more filters or reduce time range.")

          resultSize += srv.estimateSerializedRowBytes + srv.key.keySize
          if (resultSize > queryContext.plannerParams.resultByteLimit) {
            val size_mib = queryContext.plannerParams.resultByteLimit / math.pow(1024, 2)
            val msg = s"Reached maximum result size (final or intermediate) " +
              s"for data serialized out of a host or shard " +
              s"(${math.round(size_mib)} MiB)."
            qLogger.warn(s"$msg QueryContext: $queryContext")
            if (querySession.queryConfig.enforceResultByteLimit) {
              throw new BadQueryException(
                s"$msg Try to apply more filters, reduce the time range, and/or increase the step size.")
            }
          }
          srv
        }
        .filter(_.numRowsSerialized > 0)
        .map(StreamQueryResult(queryContext.queryId, _))
        .guarantee(Task.eval {
          Kamon.histogram("query-execute-time-elapsed-step2-result-materialized",
            MeasurementUnit.time.milliseconds)
            .withTag("plan", getClass.getSimpleName)
            .record(Math.max(0, System.currentTimeMillis - startExecute))
          SerializedRangeVector.queryResultBytes.record(resultSize)
          querySession.queryStats.getResultBytesCounter(Nil).addAndGet(resultSize)
          span.mark("after-last-materialized-result-rv")
          span.mark(s"resultBytes=$resultSize")
          span.mark(s"resultSamples=$numResultSamples")
          span.mark(s"execute-step2-end-${this.getClass.getSimpleName}")
        })

      Observable.now(StreamQueryResultHeader(queryContext.queryId, resultSchema)) ++
        queryResults ++
        Observable.now(StreamQueryResultFooter(queryContext.queryId, querySession.queryStats,
          querySession.resultCouldBePartial, querySession.partialResultsReason))
    }

    val qResult = step1.map(er => step2(er))
    val ret = Observable.fromTask(qResult).flatten
    qLogger.debug(s"Constructed monix query execution pipeline for $this")
    ret
  }

  /**
  * Facade for the execution orchestration of the plan sub-tree
  * starting from this node.
  *
  * The return Task must be "run" for execution to ensue. See
  * Monix documentation for further information on Task.
  * This first invokes the doExecute abstract method, then applies
  * the RangeVectorMappers associated with this plan node.
  *
  * The returned task can be used to perform post-execution steps
  * such as sending off an asynchronous response message etc.
  *
  * Typically the caller creates the QuerySession parameter object. Remember
  * that the creator is also responsible for closing it with
  * `returnTask.guarantee(Task.eval(querySession.close()))`
  *
  */
>>>>>>> 015a7029
  // scalastyle:off method.length
  def execute(source: ChunkSource,
              querySession: QuerySession)
             (implicit sched: Scheduler): Task[QueryResponse] = {

    val startExecute = querySession.qContext.submitTime

    val span = Kamon.currentSpan()
    // NOTE: we launch the preparatory steps as a Task too.  This is important because scanPartitions,
    // Lucene index lookup, and On-Demand Paging orchestration work could suck up nontrivial time and
    // we don't want these to happen in a single thread.

    // Step 1: initiate doExecute: make result schema and set up the async monix pipeline to create RVs
    lazy val step1: Task[ExecResult] = Task.evalAsync {
      // avoid any work when plan has waited in executor queue for long
      queryContext.checkQueryTimeout(s"step1-${this.getClass.getSimpleName}")
      span.mark(s"execute-step1-start-${getClass.getSimpleName}")
      FiloSchedulers.assertThreadName(QuerySchedName)
      // Please note that the following needs to be wrapped inside `runWithSpan` so that the context will be propagated
      // across threads. Note that task/observable will not run on the thread where span is present since
      // kamon uses thread-locals.
      // Dont finish span since this code didnt create it
      Kamon.runWithSpan(span, false) {
        val doEx = doExecute(source, querySession)
        Kamon.histogram("query-execute-time-elapsed-step1-done",
          MeasurementUnit.time.milliseconds)
          .withTag("plan", getClass.getSimpleName)
          .record(Math.max(0, System.currentTimeMillis - startExecute))
        span.mark(s"execute-step1-end-${getClass.getSimpleName}")
        doEx
      }
    }

    // Step 2: Append transformer execution to step1 result, materialize the final result
    def step2(res: ExecResult): Task[QueryResponse] = res.schema.flatMap { resSchema =>
      // avoid any work when plan has waited in executor queue for long
      queryContext.checkQueryTimeout(s"step2-${this.getClass.getSimpleName}")
      Kamon.histogram("query-execute-time-elapsed-step2-start", MeasurementUnit.time.milliseconds)
        .withTag("plan", getClass.getSimpleName)
        .record(Math.max(0, System.currentTimeMillis - startExecute))
      span.mark(s"execute-step2-start-${getClass.getSimpleName}")
      FiloSchedulers.assertThreadName(QuerySchedName)
      val resultTask = {
        val finalRes = allTransformers.foldLeft((res.rvs, resSchema)) { (acc, transf) =>
          val paramRangeVector: Seq[Observable[ScalarRangeVector]] =
                transf.funcParams.map(_.getResult(querySession, source))
          val resultSchema : ResultSchema = acc._2
          if (resultSchema == ResultSchema.empty && (!transf.canHandleEmptySchemas)) {
            // It is possible a null schema is returned (due to no time series). In that case just skip the
            // transformers that cannot handle empty results
            (acc._1, resultSchema)
          } else {
            val rangeVector : Observable[RangeVector] = transf.apply(
              acc._1, querySession, queryContext.plannerParams.sampleLimit, acc._2, paramRangeVector
            )
            val schema = transf.schema(resultSchema)
            (rangeVector, schema)
          }
        }
        if (finalRes._2 == ResultSchema.empty) {
          span.mark("empty-plan")
          span.mark(s"execute-step2-end-${getClass.getSimpleName}")
          Task.eval( {
            qLogger.debug(s"Finished query execution pipeline with empty results for $this")
            QueryResult(queryContext.queryId, resSchema, Nil, querySession.queryStats,
              querySession.resultCouldBePartial, querySession.partialResultsReason
            )
          })
        } else {
          val recSchema = SerializedRangeVector.toSchema(finalRes._2.columns, finalRes._2.brSchemas)
          Kamon
            .histogram(
            "query-execute-time-elapsed-step2-transformer-pipeline-setup",
              MeasurementUnit.time.milliseconds
            )
            .withTag("plan", getClass.getSimpleName)
            .record(Math.max(0, System.currentTimeMillis - startExecute))
          makeResult(finalRes._1, recSchema, finalRes._2)
        }
      }
      resultTask.onErrorHandle { case ex: Throwable =>
        QueryError(queryContext.queryId, querySession.queryStats, ex)
      }
    }

    def makeResult(
      rv : Observable[RangeVector], recordSchema: RecordSchema, resultSchema: ResultSchema
    ): Task[QueryResult] = {
        @volatile var numResultSamples = 0 // BEWARE - do not modify concurrently!!
        @volatile var resultSize = 0L
        val builder = SerializedRangeVector.newBuilder(maxRecordContainerSize)
        rv.doOnStart(_ => Task.eval(span.mark("before-first-materialized-result-rv")))
          .map {
            case srvable: SerializableRangeVector => srvable
            case rv: RangeVector =>
              // materialize, and limit rows per RV
              val execPlanString = queryWithPlanName(queryContext)
              val srv = SerializedRangeVector(rv, builder, recordSchema, execPlanString)
              if (rv.outputRange.isEmpty)
                qLogger.debug(s"Empty rangevector found. Rv class is:  ${rv.getClass.getSimpleName}, " +
                  s"execPlan is: $execPlanString, execPlan children ${this.children}")
              srv
          }
          .map { srv =>
              numResultSamples += srv.numRowsSerialized
              // fail the query instead of limiting range vectors and returning incomplete/inaccurate results
              if (enforceSampleLimit && numResultSamples > queryContext.plannerParams.sampleLimit)
                throw new BadQueryException(s"This query results in more than ${queryContext.plannerParams.
                  sampleLimit} samples. Try applying more filters or reduce time range.")

              resultSize += srv.estimateSerializedRowBytes + srv.key.keySize
              if (resultSize > queryContext.plannerParams.resultByteLimit) {
                val size_mib = queryContext.plannerParams.resultByteLimit / math.pow(1024, 2)
                val msg = s"Reached maximum result size (final or intermediate) " +
                          s"for data serialized out of a host or shard " +
                          s"(${math.round(size_mib)} MiB)."
                qLogger.warn(s"$msg QueryContext: $queryContext")
                if (querySession.queryConfig.enforceResultByteLimit) {
                  throw new BadQueryException(
                    s"$msg Try to apply more filters, reduce the time range, and/or increase the step size.")
                }
              }

              srv
          }
          .filter(_.numRowsSerialized > 0)
          .guarantee(Task.eval(span.mark("after-last-materialized-result-rv")))
          .toListL
          .map { r =>
            Kamon.histogram("query-execute-time-elapsed-step2-result-materialized",
                  MeasurementUnit.time.milliseconds)
              .withTag("plan", getClass.getSimpleName)
              .record(Math.max(0, System.currentTimeMillis - startExecute))
            SerializedRangeVector.queryResultBytes.record(resultSize)
            querySession.queryStats.getResultBytesCounter(Nil).addAndGet(resultSize)
            span.mark(s"resultBytes=$resultSize")
            span.mark(s"resultSamples=$numResultSamples")
            span.mark(s"numSrv=${r.size}")
            span.mark(s"execute-step2-end-${this.getClass.getSimpleName}")
            qLogger.debug(s"Finished query execution pipeline with ${r.size} RVs for $this")
            QueryResult(queryContext.queryId, resultSchema, r, querySession.queryStats,
              querySession.resultCouldBePartial, querySession.partialResultsReason)
          }
    }

    val qresp = for { res <- step1
                    qResult <- step2(res) }
              yield { qResult }
    val ret = qresp.onErrorRecover { case NonFatal(ex) =>
      QueryError(queryContext.queryId, querySession.queryStats, ex)
    }
    qLogger.debug(s"Constructed monix query execution pipeline for $this")
    ret
  }

  /**
    * Sub classes should override this method to provide a concrete
    * implementation of the operation represented by this exec plan
    * node.  It will transform or produce an Observable of RangeVectors, as well as output a ResultSchema
    * that has the schema of the produced RangeVectors.
    * Note that this should not include any operations done in the transformers.
    */
  def doExecute(source: ChunkSource,
                querySession: QuerySession)
               (implicit sched: Scheduler): ExecResult

  /**
    * Args to use for the ExecPlan for printTree purposes only.
    * DO NOT change to a val. Increases heap usage.
    */
  protected def args: String

  /**
    * Prints the ExecPlan and RangeVectorTransformer execution flow as a tree
    * structure, useful for debugging
    *
    * @param useNewline pass false if the result string needs to be in one line
    */
  final def printTree(useNewline: Boolean = true,
                      level: Int = 0): String = {
    val transf = printRangeVectorTransformersForLevel(level)
    val nextLevel = rangeVectorTransformers.size + level
    val curNode = curNodeText(nextLevel)
    val childr = children.map(_.printTree(useNewline, nextLevel + 1))
    ((transf :+ curNode) ++ childr).mkString(if (useNewline) "\n" else " @@@ ")
  }

  protected def queryWithPlanName(queryContext: QueryContext): String = {
    s"${this.getClass.getSimpleName}-${queryContext.origQueryParams}"
  }

  def curNodeText(level: Int): String =
    s"${"-"*level}E~${getClass.getSimpleName}($args) on ${dispatcher}"

  final def getPlan(level: Int = 0): Seq[String] = {
    val transf = printRangeVectorTransformersForLevel(level).flatMap(x => x.split("\n"))
    val nextLevel = rangeVectorTransformers.size + level
    val curNode = s"${"-"*nextLevel}E~${getClass.getSimpleName}($args) on ${dispatcher}"
    val childr : Seq[String]= children.flatMap(_.getPlan(nextLevel + 1))
    (transf :+ curNode) ++ childr
  }

  protected def printRangeVectorTransformersForLevel(level: Int = 0) = {
     rangeVectorTransformers.reverse.zipWithIndex.map { case (t, i) =>
      s"${"-" * (level + i)}T~${t.getClass.getSimpleName}(${t.args})" +
       printFunctionArgument(t, level + i + 1).mkString("\n")
    }
  }

  protected def printFunctionArgument(rvt: RangeVectorTransformer, level: Int) = {
    if (rvt.funcParams.isEmpty) {
      Seq("")
    } else {
      rvt.funcParams.zipWithIndex.map { case (f, i) =>
        val prefix = s"\n${"-" * (level)}FA${i + 1}~"
        f match {
          case e: ExecPlanFuncArgs => prefix + "\n" + e.execPlan.printTree(true, level)
          case _                   => prefix + f.toString
        }
      }
    }
  }

  protected def rowIterAccumulator(srvsList: List[Seq[RangeVector]]): Iterator[RowReader] = {

    new Iterator[RowReader] {
      val listSize = srvsList.size
      val rowIteratorList = srvsList.map(srvs => srvs(0).rows)
      private var curIterIndex = 0
      override def hasNext: Boolean = rowIteratorList(curIterIndex).hasNext ||
        (curIterIndex < listSize - 1
          && (rowIteratorList({curIterIndex += 1; curIterIndex}).hasNext || this.hasNext)) // find non empty iterator

      override def next(): RowReader = rowIteratorList(curIterIndex).next()
    }
  }
}

abstract class LeafExecPlan extends ExecPlan {
  final def children: Seq[ExecPlan] = Nil
  final def submitTime: Long = queryContext.submitTime
}

/**
  * Function Parameter for RangeVectorTransformer
  * getResult will get the ScalarRangeVector for the FuncArg
  */
sealed trait FuncArgs {
  def getResult(querySession: QuerySession,
                source: ChunkSource)(implicit sched: Scheduler) : Observable[ScalarRangeVector]
}

/**
  * FuncArgs for ExecPlan
  */
final case class ExecPlanFuncArgs(execPlan: ExecPlan, timeStepParams: RangeParams) extends FuncArgs {

  override def getResult(querySession: QuerySession,
                         source: ChunkSource)(implicit sched: Scheduler): Observable[ScalarRangeVector] = {
    Observable.fromTask(
      execPlan.dispatcher.dispatch(ExecPlanWithClientParams(execPlan,
        ClientParams(execPlan.queryContext.plannerParams.queryTimeoutMillis - 1000)), source)
          .onErrorHandle { ex: Throwable =>
            QueryError(execPlan.queryContext.queryId, querySession.queryStats, ex)
          }.map {
            case QueryResult(_, _, result, qStats, isPartialResult, partialResultReason)  =>
                          querySession.queryStats.add(qStats)
                          // Result is empty because of NaN so create ScalarFixedDouble with NaN
                          if (isPartialResult) {
                            querySession.resultCouldBePartial = true
                            querySession.partialResultsReason = partialResultReason
                          }

                          if (result.isEmpty) {
                              ScalarFixedDouble(timeStepParams, Double.NaN)
                            } else {
                              result.head match {
                                case f: ScalarFixedDouble   => f
                                case s: ScalarVaryingDouble => s
                              }
                            }
            case QueryError(_, qStats, ex)          =>
                          querySession.queryStats.add(qStats)
                          throw ex
          }
    )
  }

  override def toString: String = execPlan.printTree() + "\n"
}

/**
  * FuncArgs for scalar parameter
  */
final case class StaticFuncArgs(scalar: Double, timeStepParams: RangeParams) extends FuncArgs {
  override def getResult(querySession: QuerySession,
                         source: ChunkSource)(implicit sched: Scheduler): Observable[ScalarRangeVector] = {
    Observable.now(ScalarFixedDouble(timeStepParams, scalar))
  }
}

/**
  * FuncArgs for date and time functions
  */
final case class TimeFuncArgs(timeStepParams: RangeParams) extends FuncArgs {
  override def getResult(querySession: QuerySession,
                         source: ChunkSource)(implicit sched: Scheduler): Observable[ScalarRangeVector] = {
    Observable.now(TimeScalar(timeStepParams))
  }
}

abstract class NonLeafExecPlan extends ExecPlan {

  /**
    * For now we do not support cross-dataset queries
    */
  final def dataset: DatasetRef = children.head.dataset

  final def submitTime: Long = children.head.queryContext.submitTime

  // flag to override child task execution behavior. If it is false, child tasks get executed sequentially.
  // Use-cases include splitting longer range query into multiple smaller range queries.
  def parallelChildTasks: Boolean = true

  private def dispatchRemotePlan(plan: ExecPlan, qSession: QuerySession, span: kamon.trace.Span, source: ChunkSource)
                                (implicit sched: Scheduler) = {
    // Please note that the following needs to be wrapped inside `runWithSpan` so that the context will be propagated
    // across threads. Note that task/observable will not run on the thread where span is present since
    // kamon uses thread-locals.
    // Dont finish span since this code didnt create it
    Kamon.runWithSpan(span, false) {
      plan.dispatcher.dispatch(ExecPlanWithClientParams(plan,
        ClientParams(plan.queryContext.plannerParams.queryTimeoutMillis - 1000)), source)
          .onErrorHandle { ex: Throwable =>
            QueryError(queryContext.queryId, qSession.queryStats, ex)
          }
    }
  }

  private def dispatchStreamingRemotePlan(plan: ExecPlan, qSession: QuerySession,
                                          span: kamon.trace.Span, source: ChunkSource)
                                          (implicit sched: Scheduler) = {
    // Please note that the following needs to be wrapped inside `runWithSpan` so that the context will be propagated
    // across threads. Note that task/observable will not run on the thread where span is present since
    // kamon uses thread-locals.
    // Dont finish span since this code didnt create it
    Kamon.runWithSpan(span, false) {
      plan.dispatcher.dispatchStreaming(ExecPlanWithClientParams(plan,
        ClientParams(plan.queryContext.plannerParams.queryTimeoutMillis - 1000)), source)
          .onErrorHandle { ex: Throwable =>
            StreamQueryError(queryContext.queryId, qSession.queryStats, ex)
          }
    }
  }
  /**
    * Being a non-leaf node, this implementation encompasses the logic
    * of child plan execution. It then composes the sub-query results
    * using the abstract method 'compose' to arrive at the higher level
    * result.
    * The schema from all the tasks are checked; empty results are dropped and schema is determined
    * from the non-empty results.
    */
  final def doExecute(source: ChunkSource,
                      querySession: QuerySession)
                     (implicit sched: Scheduler): ExecResult = {
    val span = Kamon.currentSpan()

    span.mark(s"execute-step1-child-result-composition-start-${getClass.getSimpleName}")
    // whether child tasks need to be executed sequentially.
    // parallelism 1 means, only one worker thread to process underlying tasks.
    val parallelism: Int = if (parallelChildTasks)
                              children.length
                           else
                              1

    if (querySession.streamingDispatch) {
      // Create tasks for all results.
      // NOTE: It's really important to preserve the "index" of the child task, as joins depend on it
      var sch = ResultSchema.empty
      val childResults = Observable.fromIterable(children.zipWithIndex)
        .map { case (plan, i) =>
          val results = dispatchStreamingRemotePlan(plan, querySession, span, source)
          // find schema mismatch errors and re-throw errors
          val respWithoutErrors = results.map {
            case header @ StreamQueryResultHeader(_, rs) =>
              if (rs != ResultSchema.empty) sch = reduceSchemas(sch, rs) // error on any schema mismatch
              header
            case res @ StreamQueryResult(_, _) =>
              res
            case footer @ StreamQueryResultFooter(_, qStats, isPartialResult, partialResultReason) =>
              if (isPartialResult) {
                querySession.resultCouldBePartial = true
                querySession.partialResultsReason = partialResultReason
              }
              querySession.queryStats.add(qStats)
              footer
            case StreamQueryError(_, queryStats, t) =>
              querySession.queryStats.add(queryStats)
              throw t
          }
          (respWithoutErrors, i)
        }.pipeThrough(Pipe.publish[(Observable[StreamQueryResponse], Int)])
             // pipeThrough helps with multiple subscribers

      val schemas = childResults.flatMap { obs =>
        obs._1.find(_.isInstanceOf[StreamQueryResultHeader])
          .map(_.asInstanceOf[StreamQueryResultHeader].resultSchema)
          .map(rs => (rs, obs._2))
      }.pipeThrough(Pipe.publish[(ResultSchema, Int)]) // pipeThrough helps with multiple subscribers

      val rvs = childResults.map { obs =>
        val rvs = obs._1.collect { case s: StreamQueryResult => s.result }
        (rvs, obs._2)
      }
      val outputSchema = deriveOutputSchema(schemas)

      val results = composeStreaming(rvs, schemas, querySession)
      ExecResult(results, outputSchema)
    } else {
      // Create tasks for all results.
      // NOTE: It's really important to preserve the "index" of the child task, as joins depend on it
      val childTasks = Observable.fromIterable(children.zipWithIndex)
        .mapParallelUnordered(parallelism) { case (plan, i) =>
          val task = dispatchRemotePlan(plan, querySession, span, source).map((_, i))
          span.mark(s"child-plan-$i-dispatched-${plan.getClass.getSimpleName}")
          task
        }

      // The first valid schema is returned as the Task.  If all results are empty, then return
      // an empty schema.  Validate that the other schemas are the same.  Skip over empty schemas.
      var sch = ResultSchema.empty
      val processedTasks = childTasks
        .doOnStart(_ => Task.eval(span.mark("first-child-result-received")))
        .guarantee(Task.eval(span.mark("last-child-result-received")))
        .map {
          case (res@QueryResult(_, _, _, qStats, isPartialResult, partialResultReason), i) =>
            qLogger.debug(s"Child query result received for $this")
            if (isPartialResult) {
              querySession.resultCouldBePartial = true
              querySession.partialResultsReason = partialResultReason
            }
            querySession.queryStats.add(qStats)
          if (res.resultSchema != ResultSchema.empty) sch = reduceSchemas(sch, res.resultSchema)
            (res, i)
          case (e: QueryError, _) =>
            querySession.queryStats.add(e.queryStats)
            throw e.t
        }
        .filter(_._1.resultSchema != ResultSchema.empty)
        .cache
        //.pipeThrough(Pipe.publish[(QueryResult, Int)]) // pipeThrough helps with multiple subscribers

      val outputSchema = processedTasks.collect { // collect schema of first result that is nonEmpty
        case (QueryResult(_, schema, _, _, _, _), _) if schema.columns.nonEmpty => schema
      }.firstOptionL.map(_.getOrElse(ResultSchema.empty))
      // Dont finish span since this code didnt create it
      Kamon.runWithSpan(span, false) {
        val outputRvs = compose(processedTasks, outputSchema, querySession)
          .guaranteeCase { _ =>
            Task.eval(span.mark(s"execute-step1-child-result-composition-end-${this.getClass.getSimpleName}"))
          }
        ExecResult(outputRvs, outputSchema)
      }
    }
  }

  /**
   * Reduces the different ResultSchemas coming from each child to a single one.
   * The default one here takes the first schema response, and checks that subsequent ones match the first one.
   * Can be overridden if needed.
   * @param rs the ResultSchema from previous calls to reduceSchemas / previous child nodes.  May be empty for first.
   */
  def reduceSchemas(r1: ResultSchema, r2: ResultSchema): ResultSchema = {
    if (r1.isEmpty) r2
    else if (r2.isEmpty) r1
    else if (!r1.hasSameColumnsAs(r2))  {
      throw SchemaMismatch(r1.toString, r2.toString)
    } else {
      val fixedVecLen = if (r1.fixedVectorLen.isEmpty && r2.fixedVectorLen.isEmpty) None
      else Some(r1.fixedVectorLen.getOrElse(0) + r2.fixedVectorLen.getOrElse(0))
      r1.copy(fixedVectorLen = fixedVecLen)
    }
  }

  def deriveOutputSchema(childSchemas: Observable[(ResultSchema, Int)]): Task[ResultSchema] = {
    childSchemas.firstOptionL.map(_.map(_._1).getOrElse(ResultSchema.empty))
  }

  /**
    * Sub-class non-leaf nodes should provide their own implementation of how
    * to compose the child-query results here.
    *
    * @param childResponses observable of a pair. First element of pair is the QueryResponse for
    *                       a child ExecPlan, the second element is the index of the child plan.
    *                       There is one response per child plan.
    * @param firstSchema Task for the first schema coming in from the first child
    */
  protected def compose(childResponses: Observable[(QueryResult, Int)],
                        firstSchema: Task[ResultSchema],
                        querySession: QuerySession): Observable[RangeVector]

  /**
   * Sub-class non-leaf nodes should provide their own implementation of how
   * to compose the child-query results here
   *
   * @param childResponses stream of Observable-Int 2-tuple, one for each child plan
   * @param schemas stream of ResultSchema-Int 2-tuple, one for each child plan
   * @param querySession the query session for this plan execution
   * @return Stream of result range vectors
   */
  protected def composeStreaming(childResponses: Observable[(Observable[RangeVector], Int)],
                                 schemas: Observable[(ResultSchema, Int)],
                                 querySession: QuerySession): Observable[RangeVector]

}

// deadline is set to QueryContext.plannerParams.queryTimeoutMillis which is 30000 millisecond by default
case class ClientParams(deadline: Long)
case class ExecPlanWithClientParams(execPlan: ExecPlan, clientParams: ClientParams)<|MERGE_RESOLUTION|>--- conflicted
+++ resolved
@@ -89,24 +89,6 @@
   protected def allTransformers: Seq[RangeVectorTransformer] = rangeVectorTransformers
 
   /**
-<<<<<<< HEAD
-    * Facade for the execution orchestration of the plan sub-tree
-    * starting from this node.
-    *
-    * The return Task must be "run" for execution to ensue. See
-    * Monix documentation for further information on Task.
-    * This first invokes the doExecute abstract method, then applies
-    * the RangeVectorMappers associated with this plan node.
-    *
-    * The returned task can be used to perform post-execution steps
-    * such as sending off an asynchronous response message etc.
-    *
-    * Typically the caller creates the QuerySession parameter object. Remember
-    * that the creator is also responsible for closing it with
-    * `returnTask.guarantee(Task.eval(querySession.close()))`
-    *
-    */
-=======
    * Facade for the execution orchestration of the plan sub-tree
    * starting from this node.
    *
@@ -282,7 +264,6 @@
   * `returnTask.guarantee(Task.eval(querySession.close()))`
   *
   */
->>>>>>> 015a7029
   // scalastyle:off method.length
   def execute(source: ChunkSource,
               querySession: QuerySession)
