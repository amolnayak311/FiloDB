package filodb.query.exec

import scala.collection.mutable.ArrayBuffer
import scala.util.control.NonFatal

import kamon.Kamon
import kamon.metric.MeasurementUnit
import monix.eval.Task
import monix.execution.Scheduler
import monix.reactive.Observable

import filodb.core.DatasetRef
import filodb.core.memstore.{FiloSchedulers, SchemaMismatch}
import filodb.core.memstore.FiloSchedulers.QuerySchedName
import filodb.core.query._
import filodb.core.store.ChunkSource
import filodb.memory.format.RowReader
import filodb.query._
import filodb.query.Query.qLogger

/**
 * The observable of vectors and the schema that is returned by ExecPlan doExecute
 */
final case class ExecResult(rvs: Observable[RangeVector], schema: Task[ResultSchema])

/**
  * This is the Execution Plan tree node interface.
  * ExecPlan nodes form a tree. Each leaf node in the tree
  * translates to a data extraction sub-query. Execution of
  * non-leaf nodes triggers a scatter-gather operation followed
  * by composition of results. Root node returns the result
  * of the entire query.
  *
  * Association to RangeVectorTransformer objects allow each node
  * to perform data transformations closer to the
  * source node and minimize data movement over the wire.
  *
  * Convention is for all concrete subclasses of ExecPlan to
  * end with 'Exec' for easy identification
  */
trait ExecPlan extends QueryCommand {
  /**
    * Query Processing parameters
    */
  def queryContext: QueryContext

  /**
    * Throw error if the size of the resultset is greater than Limit
    * Take first n (limit) elements if the flag is false. Applicable for Metadata Queries
    * It is not in QueryContext since for some queries it should be false
    */
  def enforceLimit: Boolean = true

  /**
    * Child execution plans representing sub-queries
    */
  def children: Seq[ExecPlan]

  def dataset: DatasetRef

  /**
    * The dispatcher is used to dispatch the ExecPlan
    * to the node where it will be executed. The Query Engine
    * will supply this parameter
    */
  def dispatcher: PlanDispatcher

  /**
    * The list of RangeVector transformations that will be done
    * after the doExecute method results are obtained. This
    * can be used to perform data transformations closer to the
    * source node and minimize data movement over the wire.
    */
  val rangeVectorTransformers = new ArrayBuffer[RangeVectorTransformer]()

  final def addRangeVectorTransformer(mapper: RangeVectorTransformer): Unit = {
    rangeVectorTransformers += mapper
  }

  protected def allTransformers: Seq[RangeVectorTransformer] = rangeVectorTransformers

  /**
    * Facade for the execution orchestration of the plan sub-tree
    * starting from this node.
    *
    * The return Task must be "run" for execution to ensue. See
    * Monix documentation for further information on Task.
    * This first invokes the doExecute abstract method, then applies
    * the RangeVectorMappers associated with this plan node.
    *
    * The returned task can be used to perform post-execution steps
    * such as sending off an asynchronous response message etc.
    *
    */
  // scalastyle:off method.length
  def execute(source: ChunkSource,
              querySession: QuerySession)
             (implicit sched: Scheduler): Task[QueryResponse] = {

    val startExecute = querySession.qContext.submitTime

    val parentSpan = Kamon.currentSpan()
    // NOTE: we launch the preparatory steps as a Task too.  This is important because scanPartitions,
    // Lucene index lookup, and On-Demand Paging orchestration work could suck up nontrivial time and
    // we don't want these to happen in a single thread.

    // Step 1: initiate doExecute: make result schema and set up the async monix pipeline to create RVs
    lazy val step1 = Task {
      val span = Kamon.spanBuilder(s"execute-step1-${getClass.getSimpleName}")
        .asChildOf(parentSpan)
        .tag("query-id", queryContext.queryId)
        .start()
      FiloSchedulers.assertThreadName(QuerySchedName)
      // Please note that the following needs to be wrapped inside `runWithSpan` so that the context will be propagated
      // across threads. Note that task/observable will not run on the thread where span is present since
      // kamon uses thread-locals.
      Kamon.runWithSpan(span, true) {
        val doEx = doExecute(source, querySession)
        Kamon.histogram("query-execute-time-elapsed-step1-done",
          MeasurementUnit.time.milliseconds)
          .withTag("plan", getClass.getSimpleName)
          .record(Math.max(0, System.currentTimeMillis - startExecute))
        doEx
      }
    }

    // Step 2: Run connect monix pipeline to transformers, materialize the result
    def step2(res: ExecResult) = res.schema.map { resSchema =>
      Kamon.histogram("query-execute-time-elapsed-step2-start", MeasurementUnit.time.milliseconds)
        .withTag("plan", getClass.getSimpleName)
        .record(Math.max(0, System.currentTimeMillis - startExecute))
      val span = Kamon.spanBuilder(s"execute-step2-${getClass.getSimpleName}")
        .asChildOf(parentSpan)
        .tag("query-id", queryContext.queryId)
        .start()
      FiloSchedulers.assertThreadName(QuerySchedName)
      val dontRunTransformers = if (allTransformers.isEmpty) true else !allTransformers.forall(_.canHandleEmptySchemas)
      span.tag("dontRunTransformers", dontRunTransformers)
      // It is possible a null schema is returned (due to no time series). In that case just return empty results
      val resultTask = if (resSchema == ResultSchema.empty && dontRunTransformers) {
        qLogger.debug(s"queryId: ${queryContext.queryId} Empty plan $this, returning empty results")
        span.mark("empty-plan")
        Task.eval(QueryResult(queryContext.queryId, resSchema, Nil))
      } else {
        val finalRes = allTransformers.foldLeft((res.rvs, resSchema)) { (acc, transf) =>
          val paramRangeVector: Seq[Observable[ScalarRangeVector]] = transf.funcParams.map(_.getResult)
          (transf.apply(acc._1, querySession, queryContext.plannerParams.sampleLimit, acc._2,
            paramRangeVector), transf.schema(acc._2))
        }
        val recSchema = SerializedRangeVector.toSchema(finalRes._2.columns, finalRes._2.brSchemas)
        Kamon.histogram("query-execute-time-elapsed-step2-transformer-pipeline-setup",
                    MeasurementUnit.time.milliseconds)
          .withTag("plan", getClass.getSimpleName)
          .record(Math.max(0, System.currentTimeMillis - startExecute))
        span.mark("step2-transformer-pipeline-setup")
        val builder = SerializedRangeVector.newBuilder()
        @volatile var numResultSamples = 0 // BEWARE - do not modify concurrently!!
        finalRes._1
          .doOnStart(_ => span.mark("before-first-materialized-result-rv"))
          .map {
            case srv: SerializableRangeVector =>
              numResultSamples += srv.numRowsInt
              // fail the query instead of limiting range vectors and returning incomplete/inaccurate results
              if (enforceLimit && numResultSamples > queryContext.plannerParams.sampleLimit)
                throw new BadQueryException(s"This query results in more than ${queryContext.plannerParams.
                  sampleLimit} samples.Try applying more filters or reduce time range.")
              srv
            case rv: RangeVector =>
              // materialize, and limit rows per RV
<<<<<<< HEAD
              val srv = SerializedRangeVector(rv, builder, recSchema)
=======
              val srv = SerializedRangeVector(rv, builder, recSchema, printTree(false))
>>>>>>> 5ce3d240
              numResultSamples += srv.numRowsInt
              // fail the query instead of limiting range vectors and returning incomplete/inaccurate results
              if (enforceLimit && numResultSamples > queryContext.plannerParams.sampleLimit)
                throw new BadQueryException(s"This query results in more than ${queryContext.plannerParams.
                  sampleLimit} samples. Try applying more filters or reduce time range.")
              srv
          }
          .doOnTerminate(_ => span.mark("after-last-materialized-result-rv"))
          .toListL
          .map { r =>
            Kamon.histogram("query-execute-time-elapsed-step2-result-materialized",
                  MeasurementUnit.time.milliseconds)
              .withTag("plan", getClass.getSimpleName)
              .record(Math.max(0, System.currentTimeMillis - startExecute))
            val numBytes = builder.allContainers.map(_.numBytes).sum
            SerializedRangeVector.queryResultBytes.record(numBytes)
            span.mark(s"num-bytes: $numBytes")
            if (numBytes > 5000000) {
              // 5MB limit. Configure if necessary later.
              // 250 RVs * (250 bytes for RV-Key + 200 samples * 32 bytes per sample)
              // is < 2MB
              qLogger.warn(s"queryId: ${queryContext.queryId} result was large size $numBytes. May need to " +
                s"tweak limits. ExecPlan was: ${printTree()} ; Limit was: ${queryContext.plannerParams.sampleLimit}")
            }
            span.mark(s"num-result-samples: $numResultSamples")
            span.mark(s"num-range-vectors: ${r.size}")
            span.finish()
            QueryResult(queryContext.queryId, finalRes._2, r)
          }
      }
      resultTask.onErrorHandle { case ex: Throwable =>
        if (!ex.isInstanceOf[BadQueryException]) // dont log user errors
          qLogger.error(s"queryId: ${queryContext.queryId} Exception during execution of query: " +
            s"${printTree(false)}", ex)
        span.fail(ex)
        QueryError(queryContext.queryId, ex)
      }
    }.flatten
    .onErrorRecover { case NonFatal(ex) =>
      if (!ex.isInstanceOf[BadQueryException]) // dont log user errors
        qLogger.error(s"queryId: ${queryContext.queryId} Exception during orchestration of query:" +
          s" ${printTree(false)}", ex)
      QueryError(queryContext.queryId, ex)
    }

    for { res <- step1
          qResult <- step2(res) }
    yield { qResult }
  }


  /**
    * Sub classes should override this method to provide a concrete
    * implementation of the operation represented by this exec plan
    * node.  It will transform or produce an Observable of RangeVectors, as well as output a ResultSchema
    * that has the schema of the produced RangeVectors.
    * Note that this should not include any operations done in the transformers.
    */
  def doExecute(source: ChunkSource,
                querySession: QuerySession)
               (implicit sched: Scheduler): ExecResult

  /**
    * Args to use for the ExecPlan for printTree purposes only.
    * DO NOT change to a val. Increases heap usage.
    */
  protected def args: String

  /**
    * Prints the ExecPlan and RangeVectorTransformer execution flow as a tree
    * structure, useful for debugging
    *
    * @param useNewline pass false if the result string needs to be in one line
    */
  final def printTree(useNewline: Boolean = true, level: Int = 0): String = {
    val transf = printRangeVectorTransformersForLevel(level)
    val nextLevel = rangeVectorTransformers.size + level
    val curNode = curNodeText(nextLevel)
    val childr = children.map(_.printTree(useNewline, nextLevel + 1))
    ((transf :+ curNode) ++ childr).mkString(if (useNewline) "\n" else " @@@ ")
  }

  def curNodeText(level: Int): String =
    s"${"-"*level}E~${getClass.getSimpleName}($args) on ${dispatcher}"

  final def getPlan(level: Int = 0): Seq[String] = {
    val transf = printRangeVectorTransformersForLevel(level).flatMap(x => x.split("\n"))
    val nextLevel = rangeVectorTransformers.size + level
    val curNode = s"${"-"*nextLevel}E~${getClass.getSimpleName}($args) on ${dispatcher}"
    val childr : Seq[String]= children.flatMap(_.getPlan(nextLevel + 1))
    (transf :+ curNode) ++ childr
  }

  protected def printRangeVectorTransformersForLevel(level: Int = 0) = {
     rangeVectorTransformers.reverse.zipWithIndex.map { case (t, i) =>
      s"${"-" * (level + i)}T~${t.getClass.getSimpleName}(${t.args})" +
       printFunctionArgument(t, level + i + 1).mkString("\n")
    }
  }

  protected def printFunctionArgument(rvt: RangeVectorTransformer, level: Int) = {
    if (rvt.funcParams.isEmpty) {
      Seq("")
    } else {
      rvt.funcParams.zipWithIndex.map { case (f, i) =>
        val prefix = s"\n${"-" * (level)}FA${i + 1}~"
        f match {
          case e: ExecPlanFuncArgs => prefix + "\n" + e.execPlan.printTree(true, level)
          case _                   => prefix + f.toString
        }
      }
    }
  }

  protected def rowIterAccumulator(srvsList: List[Seq[RangeVector]]): Iterator[RowReader] = {

    new Iterator[RowReader] {
      val listSize = srvsList.size
      val rowIteratorList = srvsList.map(srvs => srvs(0).rows)
      private var curIterIndex = 0
      override def hasNext: Boolean = rowIteratorList(curIterIndex).hasNext ||
        (curIterIndex < listSize - 1
          && (rowIteratorList({curIterIndex += 1; curIterIndex}).hasNext || this.hasNext)) // find non empty iterator

      override def next(): RowReader = rowIteratorList(curIterIndex).next()
    }
  }
}

abstract class LeafExecPlan extends ExecPlan {
  final def children: Seq[ExecPlan] = Nil
  final def submitTime: Long = queryContext.submitTime
}

/**
  * Function Parameter for RangeVectorTransformer
  * getResult will get the ScalarRangeVector for the FuncArg
  */
sealed trait FuncArgs {
  def getResult (implicit sched: Scheduler) : Observable[ScalarRangeVector]
}

/**
  * FuncArgs for ExecPlan
  */
final case class ExecPlanFuncArgs(execPlan: ExecPlan, timeStepParams: RangeParams) extends FuncArgs {

  override def getResult(implicit sched: Scheduler): Observable[ScalarRangeVector] = {
    Observable.fromTask(
      execPlan.dispatcher.dispatch(execPlan).onErrorHandle { case ex: Throwable =>
      qLogger.error(s"queryId: ${execPlan.queryContext.queryId} Execution failed for sub-query" +
        s" ${execPlan.printTree()}", ex)
      QueryError(execPlan.queryContext.queryId, ex)
    }.map {
      case QueryResult(_, _, result)  =>  // Result is empty because of NaN so create ScalarFixedDouble with NaN
                                            if (result.isEmpty) {
                                              ScalarFixedDouble(timeStepParams, Double.NaN)
                                            } else {
                                              result.head match {
                                                case f: ScalarFixedDouble   => f
                                                case s: ScalarVaryingDouble => s
                                              }
                                            }
      case QueryError(_, ex)          =>  throw ex
    })
  }

  override def toString: String = execPlan.printTree() + "\n"
}

/**
  * FuncArgs for scalar parameter
  */
final case class StaticFuncArgs(scalar: Double, timeStepParams: RangeParams) extends FuncArgs {
  override def getResult(implicit sched: Scheduler): Observable[ScalarRangeVector] = {
    Observable.now(ScalarFixedDouble(timeStepParams, scalar))
  }
}

/**
  * FuncArgs for date and time functions
  */
final case class TimeFuncArgs(timeStepParams: RangeParams) extends FuncArgs {
  override def getResult(implicit sched: Scheduler): Observable[ScalarRangeVector] = {
    Observable.now(TimeScalar(timeStepParams))
  }
}

abstract class NonLeafExecPlan extends ExecPlan {

  /**
    * For now we do not support cross-dataset queries
    */
  final def dataset: DatasetRef = children.head.dataset

  final def submitTime: Long = children.head.queryContext.submitTime

  // flag to override child task execution behavior. If it is false, child tasks get executed sequentially.
  // Use-cases include splitting longer range query into multiple smaller range queries.
  def parallelChildTasks: Boolean = true

  private def dispatchRemotePlan(plan: ExecPlan, span: kamon.trace.Span)
                                (implicit sched: Scheduler) = {
    // Please note that the following needs to be wrapped inside `runWithSpan` so that the context will be propagated
    // across threads. Note that task/observable will not run on the thread where span is present since
    // kamon uses thread-locals.
    Kamon.runWithSpan(span, false) {
      plan.dispatcher.dispatch(plan).onErrorHandle { case ex: Throwable =>
        qLogger.error(s"queryId: ${queryContext.queryId} Execution failed for sub-query ${plan.printTree()}", ex)
        QueryError(queryContext.queryId, ex)
      }
    }
  }
  /**
    * Being a non-leaf node, this implementation encompasses the logic
    * of child plan execution. It then composes the sub-query results
    * using the abstract method 'compose' to arrive at the higher level
    * result.
    * The schema from all the tasks are checked; empty results are dropped and schema is determined
    * from the non-empty results.
    */
  final def doExecute(source: ChunkSource,
                      querySession: QuerySession)
                     (implicit sched: Scheduler): ExecResult = {
    val parentSpan = Kamon.currentSpan()

    val span = Kamon.spanBuilder(s"execute-step1-child-result-composition-${getClass.getSimpleName}")
      .asChildOf(parentSpan)
      .tag("query-id", queryContext.queryId)
      .start()

    // whether child tasks need to be executed sequentially.
    // parallelism 1 means, only one worker thread to process underlying tasks.
    val parallelism: Int = if (parallelChildTasks)
                              children.length
                           else
                              1

    // Create tasks for all results.
    // NOTE: It's really important to preserve the "index" of the child task, as joins depend on it
    val childTasks = Observable.fromIterable(children.zipWithIndex)
                               .mapAsync(parallelism) { case (plan, i) =>
                                 val task = dispatchRemotePlan(plan, span).map((_, i))
                                 span.mark(s"plan-dispatched-${plan.getClass.getSimpleName}")
                                 task
                               }

    // The first valid schema is returned as the Task.  If all results are empty, then return
    // an empty schema.  Validate that the other schemas are the same.  Skip over empty schemas.
    var sch = ResultSchema.empty
    val processedTasks = childTasks
      .doOnStart(_ => span.mark("first-child-result-received"))
      .doOnTerminate(_ => span.mark("last-child-result-received"))
      .collect {
      case (res @ QueryResult(_, schema, _), i) if schema != ResultSchema.empty =>
        sch = reduceSchemas(sch, res)
        (res, i.toInt)
      case (e: QueryError, _) =>
        throw e.t
    // cache caches results so that multiple subscribers can process
    }.cache

    val outputSchema = processedTasks.collect {
      case (QueryResult(_, schema, _), _) => schema
    }.firstOptionL.map(_.getOrElse(ResultSchema.empty))
      Kamon.runWithSpan(span, false) {
        val outputRvs = compose(processedTasks, outputSchema, querySession)
          .doOnTerminate(_ => span.finish())
        ExecResult(outputRvs, outputSchema)
      }
  }

  /**
   * Reduces the different ResultSchemas coming from each child to a single one.
   * The default one here takes the first schema response, and checks that subsequent ones match the first one.
   * Can be overridden if needed.
   * @param rs the ResultSchema from previous calls to reduceSchemas / previous child nodes.  May be empty for first.
   */
  def reduceSchemas(rs: ResultSchema, resp: QueryResult): ResultSchema = {
    resp match {
      case QueryResult(_, schema, _) if rs == ResultSchema.empty =>
        schema     /// First schema, take as is
      case QueryResult(_, schema, _) =>
        if (rs != schema) throw SchemaMismatch(rs.toString, schema.toString)
        else rs
    }
  }

  /**
    * Sub-class non-leaf nodes should provide their own implementation of how
    * to compose the sub-query results here.
    *
    * @param childResponses observable of a pair. First element of pair is the QueryResponse for
    *                       a child ExecPlan, the second element is the index of the child plan.
    *                       There is one response per child plan.
    * @param firstSchema Task for the first schema coming in from the first child
    */
  protected def compose(childResponses: Observable[(QueryResponse, Int)],
                        firstSchema: Task[ResultSchema],
                        querySession: QuerySession): Observable[RangeVector]

}

object IgnoreFixedVectorLenAndColumnNamesSchemaReducer {
  def reduceSchema(rs: ResultSchema, resp: QueryResult): ResultSchema = {
    resp match {
      case QueryResult(_, schema, _) if rs == ResultSchema.empty =>
        schema /// First schema, take as is
      case QueryResult(_, schema, _) =>
        if (!rs.hasSameColumnsAs(schema) && !rs.hasSameColumnTypes(schema))  {
          throw SchemaMismatch(rs.toString, schema.toString)
        }
        val fixedVecLen = if (rs.fixedVectorLen.isEmpty && schema.fixedVectorLen.isEmpty) None
        else Some(rs.fixedVectorLen.getOrElse(0) + schema.fixedVectorLen.getOrElse(0))
        rs.copy(fixedVectorLen = fixedVecLen)
    }
  }
}<|MERGE_RESOLUTION|>--- conflicted
+++ resolved
@@ -167,11 +167,7 @@
               srv
             case rv: RangeVector =>
               // materialize, and limit rows per RV
-<<<<<<< HEAD
-              val srv = SerializedRangeVector(rv, builder, recSchema)
-=======
               val srv = SerializedRangeVector(rv, builder, recSchema, printTree(false))
->>>>>>> 5ce3d240
               numResultSamples += srv.numRowsInt
               // fail the query instead of limiting range vectors and returning incomplete/inaccurate results
               if (enforceLimit && numResultSamples > queryContext.plannerParams.sampleLimit)
