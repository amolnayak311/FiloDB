--- conflicted
+++ resolved
@@ -296,23 +296,6 @@
                           func: Option[InternalRangeFunction],
                           funcParams: Seq[Any] = Nil): RangeFunctionGenerator = {
     func match {
-<<<<<<< HEAD
-      case None                 => () => new LastSampleChunkedFunctionL
-      case Some(CountOverTime)  => () => if (dataset.options.hasDownsampledData) new SumOverTimeChunkedFunctionL
-                                         else new CountOverTimeChunkedFunction()
-      case Some(SumOverTime)    => () => new SumOverTimeChunkedFunctionL
-      case Some(AvgOverTime)    => () => if (dataset.options.hasDownsampledData) {
-                                           val cntCol = dataset.dataColId("count")
-                                           new AvgWithSumAndCountOverTimeFuncL(cntCol)
-                                         }
-                                         else new AvgOverTimeChunkedFunctionL
-      case Some(MinOverTime)    => () => new MinOverTimeChunkedFunctionL
-      case Some(MaxOverTime)    => () => new MaxOverTimeChunkedFunctionL
-      case Some(StdDevOverTime) => () => new StdDevOverTimeChunkedFunctionL
-      case Some(StdVarOverTime) => () => new StdVarOverTimeChunkedFunctionL
-      case Some(Changes)        => () => new ChangesChunkedFunctionL
-      case _                    => iteratingFunction(func, funcParams)
-=======
       case None                   => () => new LastSampleChunkedFunctionL
       case Some(CountOverTime)    => () => new CountOverTimeChunkedFunction()
       case Some(SumOverTime)      => () => new SumOverTimeChunkedFunctionL
@@ -326,7 +309,6 @@
       case Some(Changes)          => () => new ChangesChunkedFunctionL
       case Some(QuantileOverTime) => () => new QuantileOverTimeChunkedFunctionL(funcParams)
       case _                      => iteratingFunction(func, funcParams)
->>>>>>> b1a2f4e1
     }
   }
 
@@ -342,22 +324,6 @@
       case Some(Rate)     if config.has("faster-rate") => () => new ChunkedRateFunction
       case Some(Increase) if config.has("faster-rate") => () => new ChunkedIncreaseFunction
       case Some(Delta)    if config.has("faster-rate") => () => new ChunkedDeltaFunction
-<<<<<<< HEAD
-      case Some(CountOverTime)  => () => if (dataset.options.hasDownsampledData) new SumOverTimeChunkedFunctionD
-                                         else new CountOverTimeChunkedFunctionD()
-      case Some(SumOverTime)    => () => new SumOverTimeChunkedFunctionD
-      case Some(AvgOverTime)    => () => if (dataset.options.hasDownsampledData) {
-                                            val cntCol = dataset.dataColId("count")
-                                            new AvgWithSumAndCountOverTimeFuncD(cntCol)
-                                         }
-                                         else new AvgOverTimeChunkedFunctionD
-      case Some(MinOverTime)    => () => new MinOverTimeChunkedFunctionD
-      case Some(MaxOverTime)    => () => new MaxOverTimeChunkedFunctionD
-      case Some(StdDevOverTime) => () => new StdDevOverTimeChunkedFunctionD
-      case Some(StdVarOverTime) => () => new StdVarOverTimeChunkedFunctionD
-      case Some(Changes)        => () => new ChangesChunkedFunctionD()
-      case _                    => iteratingFunction(func, funcParams)
-=======
       case Some(CountOverTime)    => () => new CountOverTimeChunkedFunctionD()
       case Some(SumOverTime)      => () => new SumOverTimeChunkedFunctionD
       case Some(AvgWithSumAndCountOverTime) => require(schema.columns(2).name == "count")
@@ -371,7 +337,6 @@
       case Some(QuantileOverTime) => () => new QuantileOverTimeChunkedFunctionD(funcParams)
       case Some(HoltWinters)      => () => new HoltWintersChunkedFunctionD(funcParams)
       case _                      => iteratingFunction(func, funcParams)
->>>>>>> b1a2f4e1
     }
   }
 
