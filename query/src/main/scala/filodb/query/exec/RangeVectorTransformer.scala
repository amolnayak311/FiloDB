package filodb.query.exec

import monix.reactive.Observable
import scala.collection.mutable.ListBuffer
import spire.syntax.cfor._

import filodb.core.metadata.Column.ColumnType
import filodb.core.metadata.PartitionSchema
import filodb.core.query._
import filodb.core.query.Filter.Equals
import filodb.memory.format.{RowReader, ZeroCopyUTF8String}
import filodb.memory.format.vectors.{HistogramBuckets, HistogramWithBuckets}
import filodb.query._
import filodb.query.{BinaryOperator, InstantFunctionId, MiscellaneousFunctionId, SortFunctionId}
import filodb.query.InstantFunctionId.HistogramQuantile
import filodb.query.MiscellaneousFunctionId.{LabelJoin, LabelReplace}
import filodb.query.ScalarFunctionId.Scalar
import filodb.query.SortFunctionId.{Sort, SortDesc}
import filodb.query.exec.binaryOp.BinaryOperatorFunction
import filodb.query.exec.rangefn._

private case class PlanResult(plans: Seq[ExecPlan], needsStitch: Boolean = false)

/**
  * Implementations can provide ways to transform RangeVector
  * results generated by ExecPlan nodes.
  *
  * Reason why these are not ExecPlan nodes themselves is because
  * they can be applied on the same node where the base RangeVectors
  * are sourced.
  *
  * It can safely be assumed that the operations in these nodes are
  * compute intensive and not I/O intensive.
  */
trait RangeVectorTransformer extends java.io.Serializable {

  def funcParams: Seq[FuncArgs]
  def apply(source: Observable[RangeVector],
            querySession: QuerySession,
            limit: Int,
            sourceSchema: ResultSchema, paramsResponse: Seq[Observable[ScalarRangeVector]]): Observable[RangeVector]

  /**
    * Default implementation retains source schema
    */
  def schema(source: ResultSchema): ResultSchema = source

  /**
    * Args to use for the RangeVectorTransformer for printTree purposes only.
    * DO NOT change to a val. Increases heap usage.
    */
  protected[exec] def args: String
  def canHandleEmptySchemas: Boolean = false
}

object RangeVectorTransformer {
  def valueColumnType(schema: ResultSchema): ColumnType = {
    require(schema.isTimeSeries, s"Schema $schema is not time series based, cannot continue query")
    require(schema.columns.size >= 2, s"Schema $schema has less than 2 columns, cannot continue query")
    schema.columns(1).colType
  }
}

/**
  * Applies an instant vector function to every instant/row of the
  * range vectors
  */
final case class InstantVectorFunctionMapper(function: InstantFunctionId,
                                             funcParams: Seq[FuncArgs] = Nil) extends RangeVectorTransformer {
  protected[exec] def args: String = s"function=$function"

  def evaluate(source: Observable[RangeVector], scalarRangeVector: Seq[ScalarRangeVector], querySession: QuerySession,
               limit: Int, sourceSchema: ResultSchema) : Observable[RangeVector] = {
    RangeVectorTransformer.valueColumnType(sourceSchema) match {
      case ColumnType.HistogramColumn =>
        val instantFunction = InstantFunction.histogram(function)
        if (instantFunction.isHToDoubleFunc) {
          source.map { rv =>
            IteratorBackedRangeVector(rv.key, new H2DoubleInstantFuncIterator(rv.rows, instantFunction.asHToDouble,
              scalarRangeVector))
          }
        } else if (instantFunction.isHistDoubleToDoubleFunc && sourceSchema.isHistDouble) {
          source.map { rv =>
            IteratorBackedRangeVector(rv.key, new HD2DoubleInstantFuncIterator(rv.rows, instantFunction.asHDToDouble,
              scalarRangeVector))
          }
        } else {
          throw new UnsupportedOperationException(s"Sorry, function $function is not supported right now")
        }
      case ColumnType.DoubleColumn =>
        if (function == HistogramQuantile) {
          // Special mapper to pull all buckets together from different Prom-schema time series
          val mapper = HistogramQuantileMapper(funcParams)
          mapper.apply(source, querySession, limit, sourceSchema, Nil)
        } else {
          val instantFunction = InstantFunction.double(function)
          source.map { rv =>
            IteratorBackedRangeVector(rv.key, new DoubleInstantFuncIterator(rv.rows, instantFunction,
              scalarRangeVector))
          }
        }
      case cType: ColumnType =>
        throw new UnsupportedOperationException(s"Column type $cType is not supported for instant functions")
    }
  }

  def apply(source: Observable[RangeVector],
            querySession: QuerySession,
            limit: Int,
            sourceSchema: ResultSchema, paramResponse: Seq[Observable[ScalarRangeVector]]): Observable[RangeVector] = {
    if (funcParams.isEmpty) {
      evaluate(source, Nil, querySession, limit, sourceSchema)
    } else {
      // Multiple ExecPlanFunArgs not supported yet
      funcParams.head match {
        case s: StaticFuncArgs   => evaluate(source, funcParams.map(x => x.asInstanceOf[StaticFuncArgs]).
                                      map(x => ScalarFixedDouble(x.timeStepParams, x.scalar)), querySession, limit,
                                      sourceSchema)
        case t: TimeFuncArgs     => evaluate(source, funcParams.map(x => x.asInstanceOf[TimeFuncArgs]).
                                      map(x => TimeScalar(x.timeStepParams)), querySession, limit, sourceSchema)
        case e: ExecPlanFuncArgs => paramResponse.head.map { param =>
                                      evaluate(source, Seq(param), querySession, limit, sourceSchema)
                                    }.flatten
        case _                   => throw new IllegalArgumentException(s"Invalid function param")
      }
    }
  }

  override def schema(source: ResultSchema): ResultSchema = {
    // if source is histogram, determine what output column type is
    // otherwise pass along the source
    RangeVectorTransformer.valueColumnType(source) match {
      case ColumnType.HistogramColumn =>
        val instantFunction = InstantFunction.histogram(function)
        if (instantFunction.isHToDoubleFunc || instantFunction.isHistDoubleToDoubleFunc) {
          // Hist to Double function, so output schema is double
          source.copy(columns = Seq(source.columns.head, ColumnInfo("value", ColumnType.DoubleColumn)))
        } else { source }
      case cType: ColumnType          =>
        source
    }
  }
}

private class DoubleInstantFuncIterator(rows: RangeVectorCursor,
                                        instantFunction: DoubleInstantFunction,
                                        scalar: Seq[ScalarRangeVector],
                                        result: TransientRow = new TransientRow())
    extends WrappedCursor(rows) {
  override def doNext(): RowReader = {
    val next = rows.next()
    val nextVal = next.getDouble(1)
    val timestamp = next.getLong(0)
    val newValue = instantFunction(nextVal, scalar.map(_.getValue(timestamp)))
    result.setValues(timestamp, newValue)
    result
  }
}

private class H2DoubleInstantFuncIterator(rows: RangeVectorCursor,
                                          instantFunction: HistToDoubleIFunction,
                                          scalar: Seq[ScalarRangeVector],
                                          result: TransientRow = new TransientRow())
    extends WrappedCursor(rows) {
  override def doNext(): RowReader = {
    val next = rows.next()
    val timestamp = next.getLong(0)
    val newValue = instantFunction(next.getHistogram(1), scalar.map(_.getValue(timestamp)))
    result.setValues(timestamp, newValue)
    result
  }
}

private class HD2DoubleInstantFuncIterator(rows: RangeVectorCursor,
                                           instantFunction: HDToDoubleIFunction,
                                           scalar: Seq[ScalarRangeVector],
                                           result: TransientRow = new TransientRow())
    extends WrappedCursor(rows) {
  override def doNext(): RowReader = {
    val next = rows.next()
    val timestamp = next.getLong(0)
    val newValue = instantFunction(next.getHistogram(1),
      next.getDouble(2), scalar.map(_.getValue(timestamp)))
    result.setValues(timestamp, newValue)
    result
  }
}

/**
  * Applies a binary operation involving a scalar to every instant/row of the
  * range vectors
  */
final case class ScalarOperationMapper(operator: BinaryOperator,
                                       scalarOnLhs: Boolean,
                                       funcParams: Seq[FuncArgs]) extends RangeVectorTransformer {
  protected[exec] def args: String = s"operator=$operator, scalarOnLhs=$scalarOnLhs"

  val operatorFunction = BinaryOperatorFunction.factoryMethod(operator)

  def apply(source: Observable[RangeVector],
            querySession: QuerySession,
            limit: Int,
            sourceSchema: ResultSchema,
            paramResponse: Seq[Observable[ScalarRangeVector]] = Nil): Observable[RangeVector] = {
    // Multiple ExecPlanFunArgs not supported yet
    funcParams.head match {
    case s: StaticFuncArgs   => evaluate(source, ScalarFixedDouble(s.timeStepParams, s.scalar))
    case t: TimeFuncArgs     => evaluate(source, TimeScalar(t.timeStepParams))
    case e: ExecPlanFuncArgs => if (paramResponse.size > 1)
                                 throw new UnsupportedOperationException("Multiple ExecPlanFunArgs not supported yet")
                                paramResponse.head.map(param => evaluate(source, param)).flatten
   }
  }

  private def evaluate(source: Observable[RangeVector], scalarRangeVector: ScalarRangeVector) = {
    source.map { rv =>
      val resultIterator: RangeVectorCursor = new WrappedCursor(rv.rows) {
        private val rows = rv.rows
        private val result = new TransientRow()

        override def hasNext: Boolean = rows.hasNext

        override def doNext(): RowReader = {
          val next = rows.next()
          val nextVal = next.getDouble(1)
          val timestamp = next.getLong(0)
          val sclrVal = scalarRangeVector.getValue(timestamp)
          val newValue = if (scalarOnLhs) operatorFunction.calculate(sclrVal, nextVal)
                         else operatorFunction.calculate(nextVal, sclrVal)
          result.setValues(timestamp, newValue)
          result
        }
      }
      IteratorBackedRangeVector(rv.key, resultIterator)
    }
  }
}

final case class MiscellaneousFunctionMapper(function: MiscellaneousFunctionId, funcStringParam: Seq[String] = Nil,
                                             funcParams: Seq[FuncArgs] = Nil) extends RangeVectorTransformer {
  protected[exec] def args: String =
    s"function=$function, funcParams=$funcParams funcStringParam=$funcStringParam"

  val miscFunction: MiscellaneousFunction = {
    function match {
      case LabelReplace => LabelReplaceFunction(funcStringParam)
      case LabelJoin    => LabelJoinFunction(funcStringParam)
      case _            => throw new UnsupportedOperationException(s"$function not supported.")
    }
  }

  def apply(source: Observable[RangeVector],
            querySession: QuerySession,
            limit: Int,
            sourceSchema: ResultSchema,
            paramResponse: Seq[Observable[ScalarRangeVector]]): Observable[RangeVector] = {
    miscFunction.execute(source)
  }
}

final case class SortFunctionMapper(function: SortFunctionId) extends RangeVectorTransformer {
  protected[exec] def args: String = s"function=$function"

  def apply(source: Observable[RangeVector],
            querySession: QuerySession,
            limit: Int,
            sourceSchema: ResultSchema,
            paramResponse: Seq[Observable[ScalarRangeVector]]): Observable[RangeVector] = {
    if (sourceSchema.columns(1).colType == ColumnType.DoubleColumn) {

      val ordering: Ordering[Double] = function match {
        case Sort => (Ordering[Double])
        case SortDesc => (Ordering[Double]).reverse
        case _ => throw new UnsupportedOperationException(s"$function not supported.")
      }

      val recSchema = SerializedRangeVector.toSchema(sourceSchema.columns, sourceSchema.brSchemas)
      val builder = SerializedRangeVector.newBuilder()

      // Create SerializedRangeVector so that sorting does not consume rows iterator
      val resultRv = source.toListL.map { rvs =>
<<<<<<< HEAD
         rvs.map(SerializedRangeVector(_, builder, recSchema)).
=======
         rvs.map(SerializedRangeVector(_, builder, recSchema, s"SortRangeVectorTransformer: $args")).
>>>>>>> 5ce3d240
           sortBy { rv => if (rv.rows.hasNext) rv.rows.next().getDouble(1) else Double.NaN
        }(ordering)

      }.map(Observable.fromIterable)

      Observable.fromTask(resultRv).flatten
    } else {
      throw new UnsupportedOperationException("Sort not supported for histogram")
    }
  }
  override def funcParams: Seq[FuncArgs] = Nil
}

final case class ScalarFunctionMapper(function: ScalarFunctionId,
                                      timeStepParams: RangeParams) extends RangeVectorTransformer {
  protected[exec] def args: String = s"function=$function, funcParams=$funcParams"

  def scalarImpl(source: Observable[RangeVector]): Observable[RangeVector] = {

    val resultRv = source.toListL.map { rvs =>
      if (rvs.size > 1) {
        Seq(ScalarFixedDouble(timeStepParams, Double.NaN))
      } else {
        Seq(ScalarVaryingDouble(rvs.head.rows.map(r => (r.getLong(0), r.getDouble(1))).toMap))
      }
    }.map(Observable.fromIterable)
    Observable.fromTask(resultRv).flatten
  }
  def apply(source: Observable[RangeVector],
            querySession: QuerySession,
            limit: Int,
            sourceSchema: ResultSchema,
            paramResponse: Seq[Observable[ScalarRangeVector]]): Observable[RangeVector] = {

    function match {
      case Scalar => scalarImpl(source)
      case _ => throw new UnsupportedOperationException(s"$function not supported.")
    }
  }
  override def funcParams: Seq[FuncArgs] = Nil

}

final case class VectorFunctionMapper() extends RangeVectorTransformer {
  protected[exec] def args: String = s"funcParams=$funcParams"

  def apply(source: Observable[RangeVector],
            querySession: QuerySession,
            limit: Int,
            sourceSchema: ResultSchema,
            paramResponse: Seq[Observable[ScalarRangeVector]]): Observable[RangeVector] = {
    source.map { rv =>
      new RangeVector {
        override def key: RangeVectorKey = rv.key
        override def rows(): RangeVectorCursor = rv.rows
      }
    }
  }
  override def funcParams: Seq[FuncArgs] = Nil
}

final case class AbsentFunctionMapper(columnFilter: Seq[ColumnFilter], rangeParams: RangeParams, metricColumn: String)
  extends RangeVectorTransformer {

  protected[exec] def args: String =
    s"columnFilter=$columnFilter rangeParams=$rangeParams metricColumn=$metricColumn"

  def keysFromFilter : RangeVectorKey = {
    val labelsFromFilter = columnFilter.filter(_.filter.isInstanceOf[Equals]).
      filterNot(_.column.equals(metricColumn)).map { c =>
      ZeroCopyUTF8String(c.column) -> ZeroCopyUTF8String(c.filter.valuesStrings.head.asInstanceOf[String])
    }.toMap
    CustomRangeVectorKey(labelsFromFilter)
  }

  def apply(source: Observable[RangeVector],
            querySession: QuerySession,
            limit: Int,
            sourceSchema: ResultSchema,
            paramResponse: Seq[Observable[ScalarRangeVector]]): Observable[RangeVector] = {

    def addNonNanTimestamps(res: List[Long], cur: RangeVector): List[Long]  = {
      res ++ cur.rows.filter(!_.getDouble(1).isNaN).map(_.getLong(0)).toList
    }
    val nonNanTimestamps = source.foldLeftL(List[Long]())(addNonNanTimestamps)

    val resultRv = nonNanTimestamps.map { t =>
      val rowList = new ListBuffer[TransientRow]()
      for (i <- rangeParams.startSecs to rangeParams.endSecs by rangeParams.stepSecs) {
        if (!t.contains(i * 1000))
          rowList += new TransientRow(i * 1000, 1)
      }
      new RangeVector {
        override def key: RangeVectorKey = if (rowList.isEmpty) CustomRangeVectorKey.empty else keysFromFilter
        override def rows(): RangeVectorCursor = {
          import NoCloseCursor._
          rowList.iterator
        }
      }
    }

    Observable.fromTask(resultRv)
  }
  override def funcParams: Seq[FuncArgs] = Nil
  override def schema(source: ResultSchema): ResultSchema = ResultSchema(Seq(ColumnInfo("timestamp",
    ColumnType.TimestampColumn), ColumnInfo("value", ColumnType.DoubleColumn)), 1)

  override def canHandleEmptySchemas: Boolean = true
}

final case class BucketValues(schema: HistogramBuckets,
                              buckets: debox.Buffer[Array[Double]])

/**
 * Expands a Histogram RV to the equivalent Prometheus
 * data model where we have one vector per histogram bucket.  Changes:
 * - Each bucket converts to a vector with metric name appended with _bucket and extra le= tag
 *
 * If the histogram schema changes, there will be output vectors for each different bucket across all schemas.
 * To simplify conversion, all output vectors will have the same set of timestamps.  If there is no bucket value
 * for that timestamp (due to schema changes), then a NaN will be added.
 *
 * Uses up memory for each bucket of each histogram vector, one vector at a time.  Unfortunately this is memory
 * intensive.  Due to the semantics of Observables and the lazy nature, we cannot reuse data structures as
 * vectors may be pulled by the next reader at the same time this observable processes future vectors.
 */
final case class HistToPromSeriesMapper(sch: PartitionSchema) extends RangeVectorTransformer {
  import RangeVectorTransformer._

  protected[exec] def args: String = s"HistToPromSeriesMapper(options=${sch.options})"

  def funcParams: Seq[FuncArgs] = Nil

  // NOTE: apply() is only called for explicit instantiation of conversion function.  So this will error out if
  //       the data source is not histogram.
  def apply(source: Observable[RangeVector],
            querySession: QuerySession,
            limit: Int,
            sourceSchema: ResultSchema,
            paramResponse: Seq[Observable[ScalarRangeVector]]): Observable[RangeVector] = {
    source.flatMap { rv =>
      Observable.fromIterable(expandVector(rv))
    }
  }

  def expandVector(rv: RangeVector): Seq[RangeVector] = {
    // Data structures to hold bucket values for each possible bucket.
    val timestamps = debox.Buffer.empty[Long]
    val buckets    = debox.Map.empty[Double, debox.Buffer[Double]]
    var curScheme: HistogramBuckets = HistogramBuckets.emptyBuckets
    var emptyBuckets = debox.Set.empty[Double]

    rv.rows.foreach { row =>
      val hist = row.getHistogram(1).asInstanceOf[HistogramWithBuckets]

      if (hist.buckets != curScheme) {
        addNewBuckets(hist.buckets, buckets, timestamps.length)  // add new buckets, backfilling timestamps with NaN
        curScheme = hist.buckets
        emptyBuckets = buckets.keysSet -- curScheme.bucketSet   // All the buckets that need NaN filled going forward
      }

      timestamps += row.getLong(0)
      cforRange { 0 until hist.numBuckets } { b =>
        buckets(hist.bucketTop(b)) += hist.bucketValue(b)
      }
      emptyBuckets.foreach { b => buckets(b) += Double.NaN }
    }

    // Now create new RangeVectors for each bucket
    // NOTE: debox.Map methods sometimes has issues giving consistent results instead of duplicates.
    buckets.mapToArray { case (le, bucketValues) =>
      promBucketRV(rv.key, le, timestamps, bucketValues)
    }.toSeq
  }

  override def schema(source: ResultSchema): ResultSchema =
    if (valueColumnType(source) != ColumnType.HistogramColumn) source else
    ResultSchema(Seq(ColumnInfo("timestamp", ColumnType.TimestampColumn),
      ColumnInfo("value", ColumnType.DoubleColumn)), 1)

  private def addNewBuckets(newScheme: HistogramBuckets,
                            buckets: debox.Map[Double, debox.Buffer[Double]],
                            elemsToPad: Int): Unit = {
    val bucketsToAdd = newScheme.bucketSet -- buckets.keysSet
    bucketsToAdd.foreach { buc =>
      buckets(buc) = debox.Buffer.fill(elemsToPad)(Double.NaN)
    }
  }

  val LeUtf8 = ZeroCopyUTF8String("le")

  // Create a Prometheus-compatible single bucket range vector
  private def promBucketRV(origKey: RangeVectorKey, le: Double,
                           ts: debox.Buffer[Long], values: debox.Buffer[Double]): RangeVector = {
    // create new range vector key, appending _bucket to the metric name
    val labels2 = origKey.labelValues.map { case (k, v) =>
      if (k == sch.options.metricUTF8) (k, ZeroCopyUTF8String(v.toString + "_bucket")) else (k, v)
    }
    val lab3 = labels2.updated(LeUtf8, ZeroCopyUTF8String(if (le == Double.PositiveInfinity) "+Inf" else le.toString))
    BufferRangeVector(CustomRangeVectorKey(lab3, origKey.sourceShards), ts, values)
  }
}
<|MERGE_RESOLUTION|>--- conflicted
+++ resolved
@@ -279,11 +279,7 @@
 
       // Create SerializedRangeVector so that sorting does not consume rows iterator
       val resultRv = source.toListL.map { rvs =>
-<<<<<<< HEAD
-         rvs.map(SerializedRangeVector(_, builder, recSchema)).
-=======
          rvs.map(SerializedRangeVector(_, builder, recSchema, s"SortRangeVectorTransformer: $args")).
->>>>>>> 5ce3d240
            sortBy { rv => if (rv.rows.hasNext) rv.rows.next().getDouble(1) else Double.NaN
         }(ordering)
 
