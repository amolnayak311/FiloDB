--- conflicted
+++ resolved
@@ -82,12 +82,8 @@
             // but Akka doesnt support snappy out of the box. Elegant solution is a TODO for later.
             val readReq = ReadRequest.parseFrom(Snappy.uncompress(bytes.toArray))
             val asks = toFiloDBLogicalPlans(readReq).map { logicalPlan =>
-<<<<<<< HEAD
-              asyncAsk(nodeCoord, LogicalPlan2Query(DatasetRef.fromDotString(dataset), logicalPlan))
-=======
               asyncAsk(nodeCoord, LogicalPlan2Query(DatasetRef.fromDotString(dataset), logicalPlan),
                 settings.queryAskTimeout)
->>>>>>> 06ca1096
             }
             Future.sequence(asks)
           }
