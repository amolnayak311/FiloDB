--- conflicted
+++ resolved
@@ -38,23 +38,6 @@
   val prometheusAPIRoute = (new PrometheusApiRoute(cluster.coordinatorActor, settings)).route
 
   private def setupDataset(): Unit = {
-<<<<<<< HEAD
-    val command = SetupDataset(FormatConversion.dataset.ref, DatasetResourceSpec(8, 1), noOpSource, TestData.storeConf)
-    probe.send(clusterProxy, command)
-    probe.expectMsg(DatasetVerified)
-    // Give the coordinator nodes some time to get started
-    Thread sleep 5000
-  }
-
-  before {
-    probe.send(cluster.coordinatorActor, NodeProtocol.ResetState)
-    probe.expectMsg(NodeProtocol.StateReset)
-    // Note: at this point all ingestor actors are shut down
-    cluster.metaStore.clearAllData().futureValue
-    cluster.metaStore.newDataset(FormatConversion.dataset).futureValue shouldEqual Success
-    probe.send(clusterProxy, NodeProtocol.ResetState)
-    probe.expectMsg(NodeProtocol.StateReset)
-=======
     val command = SetupDataset(FormatConversion.dataset, DatasetResourceSpec(4, 1), noOpSource, TestData.storeConf)
     probe.send(cluster.coordinatorActor, command)
     val mapper = new ShardMapper(4)
@@ -63,7 +46,6 @@
     mapper.updateFromEvent(IngestionStarted(FormatConversion.dataset.ref, 2, cluster.coordinatorActor))
     mapper.updateFromEvent(IngestionStarted(FormatConversion.dataset.ref, 3, cluster.coordinatorActor))
     probe.send(cluster.coordinatorActor, CurrentShardSnapshot(FormatConversion.dataset.ref, mapper))
->>>>>>> 06ca1096
   }
 
   it("should get explainPlan for query") {
@@ -108,22 +90,14 @@
     val query = "heap_usage{_ns=\"App-1\"}"
 
     Get(s"/promql/prometheus/api/v1/query_range?query=${query}&" +
-<<<<<<< HEAD
-      s"start=1555427432&end=1555447432&step=15&explainOnly=true&spread=3") ~> prometheusAPIRoute ~> check {
-=======
       s"start=1555427432&end=1555447432&step=15&explainOnly=true&spread=2") ~> prometheusAPIRoute ~> check {
->>>>>>> 06ca1096
 
       handled shouldBe true
       status shouldEqual StatusCodes.OK
       contentType shouldEqual ContentTypes.`application/json`
       val resp = responseAs[ExplainPlanResponse]
       resp.status shouldEqual "success"
-<<<<<<< HEAD
-      resp.debugInfo.filter(_.startsWith("--E~SelectRawPartitionsExec")).length shouldEqual 8
-=======
       resp.debugInfo.filter(_.startsWith("--E~SelectRawPartitionsExec")).length shouldEqual 4
->>>>>>> 06ca1096
     }
   }
 
