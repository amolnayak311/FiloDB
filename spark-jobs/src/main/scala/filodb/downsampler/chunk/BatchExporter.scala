--- conflicted
+++ resolved
@@ -41,8 +41,6 @@
 object BatchExporter {
   val LABEL_REGEX_MATCHER: Regex = """\{\{(.*)\}\}""".r
   val DATE_REGEX_MATCHER: Regex = """<<(.*)>>""".r
-<<<<<<< HEAD
-=======
 
   val JSON_MAPPER: ObjectMapper = new ObjectMapper()
   JSON_MAPPER.registerModule(DefaultScalaModule)
@@ -50,7 +48,6 @@
   def makeLabelString(labels: collection.Map[String, String]): String = {
     JSON_MAPPER.writeValueAsString(labels)
   }
->>>>>>> 5a0a3aea
 }
 
 /**
@@ -219,20 +216,6 @@
     }
   }
 
-<<<<<<< HEAD
-  private def makeLabelString(labels: collection.Map[String, String]): String = {
-    val inner = labels.map {case (k, v) =>
-      if (v.contains (",") ) {
-        String.format ("'%s\':\"%s\"", k, v)
-      } else {
-        s"'$k':'$v'"
-      }
-    }.mkString (",")
-    s"{$inner}"
-  }
-
-=======
->>>>>>> 5a0a3aea
   private def mergeLabelStrings(left: String, right: String): String = {
     left.substring(0, left.size - 1) + "," + right.substring(1)
   }
