<<<<<<< HEAD
version in ThisBuild := "0.9.6"
=======
version in ThisBuild := "0.9.7.integration-SNAPSHOT"
>>>>>>> 462933e6
<|MERGE_RESOLUTION|>--- conflicted
+++ resolved
@@ -1,5 +1 @@
-<<<<<<< HEAD
-version in ThisBuild := "0.9.6"
-=======
-version in ThisBuild := "0.9.7.integration-SNAPSHOT"
->>>>>>> 462933e6
+version in ThisBuild := "0.9.7"